--- conflicted
+++ resolved
@@ -32,17 +32,10 @@
         plat = 'linux'
     print('Downloading precompiled binaries for {}...'.format(plat))
 
-<<<<<<< HEAD
     download_link = 'http://mcqll.org/MFA_thirdparty/mfa_thirdparty_{}.zip'.format(
         plat)
     path = os.path.join(temp_dir, '{}.zip'.format(plat))
     if args.redownload or not os.path.exists(path):
-=======
-    download_link = 'http://mlmlab.org/mfa/precompiled_binaries/mfa_thirdparty_{}.zip'.format(
-        plat)
-    path = os.path.join(temp_dir, '{}.zip'.format(plat))
-    if not os.path.exists(path):
->>>>>>> 3f548a89
         with tqdm(unit='B', unit_scale=True, miniters=1) as t:
             filename, headers = urlretrieve(download_link, path, reporthook=tqdm_hook(t), data=None)
     shutil.unpack_archive(path, base_dir)
@@ -62,9 +55,7 @@
     parser = argparse.ArgumentParser()
     parser.add_argument('temp_directory', nargs='?', default='', help='Full path to the directory to save to')
     parser.add_argument('--keep', action='store_true')
-<<<<<<< HEAD
     parser.add_argument('--redownload', action='store_true')
-=======
->>>>>>> 3f548a89
+
     args = parser.parse_args()
     download(args)