import os
import subprocess
import sys
import traceback
import shutil
import struct
import wave
import logging
from collections import defaultdict, Counter
from textgrid import TextGrid, IntervalTier

from .helper import thirdparty_binary, load_text, make_safe
from .multiprocessing import mfcc

from .exceptions import SampleRateError, CorpusError

from .dictionary import sanitize

from .config import MfccConfig


def output_mapping(mapping, path):
    with open(path, 'w', encoding='utf8') as f:
        for k in sorted(mapping.keys()):
            v = mapping[k]
            if isinstance(v, list):
                v = ' '.join(v)
            f.write('{} {}\n'.format(k, v))


def save_scp(scp, path, sort=True, multiline=False):
    with open(path, 'w', encoding='utf8') as f:
        if sort:
            scp = sorted(scp)
        for line in scp:
            if multiline:
                f.write('{}\n{}\n'.format(make_safe(line[0]), make_safe(line[1])))
            else:
                f.write('{}\n'.format(' '.join(map(make_safe, line))))


def save_groups(groups, seg_dir, pattern, multiline=False):
    for i, g in enumerate(groups):
        path = os.path.join(seg_dir, pattern.format(i))
        save_scp(g, path, multiline=multiline)


def load_scp(path):
    '''
    Load a Kaldi script file (.scp)

    See http://kaldi-asr.org/doc/io.html#io_sec_scp_details for more information

    Parameters
    ----------
    path : str
        Path to Kaldi script file

    Returns
    -------
    dict
        Dictionary where the keys are the first couple and the values are all
        other columns in the script file

    '''
    scp = {}
    with open(path, 'r', encoding='utf8') as f:
        for line in f:
            line = line.strip()
            if line == '':
                continue
            line_list = line.split()
            key = line_list.pop(0)
            if len(line_list) == 1:
                value = line_list[0]
            else:
                value = line_list
            scp[key] = value
    return scp


def find_lab(filename, files):
    '''
    Finds a .lab file that corresponds to a wav file

    Parameters
    ----------
    filename : str
        Name of wav file
    files : list
        List of files to search in

    Returns
    -------
    str or None
        If a corresponding .lab file is found, returns it, otherwise returns None
    '''
    name, ext = os.path.splitext(filename)
    for f in files:
        fn, fext = os.path.splitext(f)
        if fn == name and fext.lower() == '.lab':
            return f
    return None


def find_textgrid(filename, files):
    '''
    Finds a TextGrid file that corresponds to a wav file

    Parameters
    ----------
    filename : str
        Name of wav file
    files : list
        List of files to search in

    Returns
    -------
    str or None
        If a corresponding TextGrid is found, returns it, otherwise returns None
    '''
    name, ext = os.path.splitext(filename)
    for f in files:
        fn, fext = os.path.splitext(f)
        if fn == name and fext.lower() == '.textgrid':
            return f
    return None


def get_n_channels(file_path):
    '''
    Return the number of channels for a sound file

    Parameters
    ----------
    file_path : str
        Path to a wav file

    Returns
    -------
    int
        Number of channels (1 if mono, 2 if stereo)
    '''

    with wave.open(file_path, 'rb') as soundf:
        n_channels = soundf.getnchannels()
    return n_channels


def get_sample_rate(file_path):
    with wave.open(file_path, 'rb') as soundf:
        sr = soundf.getframerate()
    return sr


def get_wav_duration(file_path):
    with wave.open(file_path, 'rb') as soundf:
        sr = soundf.getframerate()
        nframes = soundf.getnframes()
    return nframes / sr


def extract_temp_channels(wav_path, temp_directory):
    '''
    Extract a single channel from a stereo file to a new mono wav file

    Parameters
    ----------
    wav_path : str
        Path to stereo wav file
    temp_directory : str
        Directory to save extracted
    '''
    name, ext = os.path.splitext(wav_path)
    base = os.path.basename(name)
    A_path = os.path.join(temp_directory, base + '_A.wav')
    B_path = os.path.join(temp_directory, base + '_B.wav')
    samp_step = 1000000
    if not os.path.exists(A_path):
        with wave.open(wav_path, 'rb') as inf, \
                wave.open(A_path, 'wb') as af, \
                wave.open(B_path, 'wb') as bf:
            chans = inf.getnchannels()
            samps = inf.getnframes()
            samplerate = inf.getframerate()
            sampwidth = inf.getsampwidth()
            assert sampwidth == 2
            af.setnchannels(1)
            af.setframerate(samplerate)
            af.setsampwidth(sampwidth)
            bf.setnchannels(1)
            bf.setframerate(samplerate)
            bf.setsampwidth(sampwidth)
            cur_samp = 0
            while cur_samp < samps:
                s = inf.readframes(samp_step)
                cur_samp += samp_step
                act = samp_step
                if cur_samp > samps:
                    act -= (cur_samp - samps)

                unpstr = '<{0}h'.format(act * chans)  # little-endian 16-bit samples
                x = list(struct.unpack(unpstr, s))  # convert the byte string into a list of ints
                values = [struct.pack('h', d) for d in x[0::chans]]
                value_str = b''.join(values)
                af.writeframes(value_str)
                values = [struct.pack('h', d) for d in x[1::chans]]
                value_str = b''.join(values)
                bf.writeframes(value_str)
    return A_path, B_path


class Corpus(object):
    '''
    Class that stores information about the dataset to align.

    Corpus objects have a number of mappings from either utterances or speakers
    to various properties, and mappings between utterances and speakers.

    See http://kaldi-asr.org/doc/data_prep.html for more information about
    the files that are created by this class.


    Parameters
    ----------
    directory : str
        Directory of the dataset to align
    output_directory : str
        Directory to store generated data for the Kaldi binaries
    mfcc_config : MfccConfig
        Configuration object for how to calculate MFCCs
    speaker_characters : int, optional
        Number of characters in the filenames to count as the speaker ID,
        if not specified, speaker IDs are generated from directory names
    num_jobs : int, optional
        Number of processes to use, defaults to 3

    Raises
    ------
    CorpusError
        Raised if the specified corpus directory does not exist
    SampleRateError
        Raised if the wav files in the dataset do not share a consistent sample rate

    '''

    def __init__(self, directory, output_directory,
                 use_speaker_information=True,
                 speaker_characters=0,
                 num_jobs=3, debug=False,
                 ignore_exceptions=False):
        self.debug = debug
        log_dir = os.path.join(output_directory, 'logging')
        os.makedirs(log_dir, exist_ok=True)
        self.log_file = os.path.join(log_dir, 'corpus.log')
        root_logger = logging.getLogger()
        root_logger.setLevel(logging.INFO)
        handler = logging.FileHandler(self.log_file, 'w', 'utf-8')
        handler.setFormatter = logging.Formatter('%(name)s %(message)s')
        root_logger.addHandler(handler)
        if not os.path.exists(directory):
            raise CorpusError('The directory \'{}\' does not exist.'.format(directory))
        if not os.path.isdir(directory):
            raise CorpusError('The specified path for the corpus ({}) is not a directory.'.format(directory))
        if num_jobs < 1:
            num_jobs = 1
        root_logger.info('Setting up corpus information...')
        self.directory = directory
        self.output_directory = os.path.join(output_directory, 'train')
        self.temp_directory = os.path.join(self.output_directory, 'temp')
        os.makedirs(self.temp_directory, exist_ok=True)
        self.num_jobs = num_jobs

        # Set up mapping dictionaries
        self.speak_utt_mapping = defaultdict(list)
        self.utt_speak_mapping = {}
        self.utt_wav_mapping = {}
        self.text_mapping = {}
        self.word_counts = Counter()
        self.segments = {}
        self.feat_mapping = {}
        self.cmvn_mapping = {}
        self.ignored_utterances = []
        self.wav_files = []
        self.wav_durations = {}
        feat_path = os.path.join(self.output_directory, 'feats.scp')
        if os.path.exists(feat_path):
            self.feat_mapping = load_scp(feat_path)

        if speaker_characters == 0:
            self.speaker_directories = True
        else:
            self.speaker_directories = False
        self.sample_rates = defaultdict(set)
        no_transcription_files = []
        decode_error_files = []
        unsupported_sample_rate = []
        ignored_duplicates = False
        textgrid_read_errors = {}
        for root, dirs, files in os.walk(self.directory, followlinks=True):
            for f in sorted(files):
                file_name, ext = os.path.splitext(f)
                if ext.lower() != '.wav':
                    continue
                lab_name = find_lab(f, files)
                wav_path = os.path.join(root, f)
                sr = get_sample_rate(wav_path)
                if sr < 16000:
                    unsupported_sample_rate.append(wav_path)
                    continue
                if lab_name is not None:
                    utt_name = file_name
                    if utt_name in self.utt_wav_mapping:
                        if not ignore_exceptions:
                            prev_wav = self.utt_wav_mapping[utt_name]
                            raise CorpusError(
                                'Files with the same file name are not permitted. Files with the same name are: {}, {}.'.format(
                                    prev_wav, wav_path))
                        else:
                            ignored_duplicates = True
                            ind = 0
                            fixed_utt_name = utt_name
                            while fixed_utt_name not in self.utt_wav_mapping:
                                ind += 1
                                fixed_utt_name = utt_name + '_{}'.format(ind)
                            utt_name = fixed_utt_name
                    if self.feat_mapping and utt_name not in self.feat_mapping:
                        self.ignored_utterances.append(utt_name)
                        continue
                    lab_path = os.path.join(root, lab_name)
                    try:
                        text = load_text(lab_path)
                    except UnicodeDecodeError:
                        decode_error_files.append(lab_path)
                        continue
                    words = [sanitize(x) for x in text.split()]
                    words = [x for x in words if x not in ['', '-', "'"]]
                    if not words:
                        continue
                    self.word_counts.update(words)
                    self.text_mapping[utt_name] = ' '.join(words)
                    if self.speaker_directories:
                        speaker_name = os.path.basename(root)
                    else:
                        if isinstance(speaker_characters, int):
                            speaker_name = f[:speaker_characters]
                        elif speaker_characters == 'prosodylab':
                            speaker_name = f.split('_')[1]
                    speaker_name = speaker_name.strip().replace(' ', '_')
                    utt_name = utt_name.strip().replace(' ', '_')
                    self.speak_utt_mapping[speaker_name].append(utt_name)
                    self.utt_wav_mapping[utt_name] = wav_path
                    self.sample_rates[get_sample_rate(wav_path)].add(speaker_name)
                    self.utt_speak_mapping[utt_name] = speaker_name
                else:
                    tg_name = find_textgrid(f, files)
                    if tg_name is None:
                        no_transcription_files.append(wav_path)
                        continue
                    self.wav_files.append(file_name)
                    self.wav_durations[file_name] = get_wav_duration(wav_path)
                    tg_path = os.path.join(root, tg_name)
                    tg = TextGrid()
                    try:
                        tg.read(tg_path)
                    except Exception as e:
                        exc_type, exc_value, exc_traceback = sys.exc_info()
                        textgrid_read_errors[tg_path] = '\n'.join(traceback.format_exception(exc_type, exc_value, exc_traceback))
                    n_channels = get_n_channels(wav_path)
                    num_tiers = len(tg.tiers)
                    if n_channels == 2:
                        A_name = file_name + "_A"
                        B_name = file_name + "_B"

                        A_path, B_path = extract_temp_channels(wav_path, self.temp_directory)
                    elif n_channels > 2:
                        raise (Exception('More than two channels'))
                    if not self.speaker_directories:
                        if isinstance(speaker_characters, int):
                            speaker_name = f[:speaker_characters]
                        elif speaker_characters == 'prosodylab':
                            speaker_name = f.split('_')[1]
                        speaker_name = speaker_name.strip().replace(' ', '_')
                    for i, ti in enumerate(tg.tiers):
                        if ti.name.lower() == 'notes':
                            continue
                        if not isinstance(ti, IntervalTier):
                            continue
                        if self.speaker_directories:
                            speaker_name = ti.name.strip().replace(' ', '_')
                        self.sample_rates[get_sample_rate(wav_path)].add(speaker_name)
                        for interval in ti:
                            label = interval.mark.lower().strip()
                            #label = sanitize(label)
                            words = [sanitize(x) for x in label.split()]
                            words = [x for x in words if x not in ['', '-', "'"]]
                            if not words:
                                continue
                            begin, end = round(interval.minTime, 4), round(interval.maxTime, 4)
                            utt_name = '{}_{}_{}_{}'.format(speaker_name, file_name, begin, end)
                            utt_name = utt_name.strip().replace(' ', '_').replace('.', '_')
                            if n_channels == 1:
                                if self.feat_mapping and utt_name not in self.feat_mapping:
                                    self.ignored_utterances.append(utt_name)
                                    continue
                                self.segments[utt_name] = '{} {} {}'.format(file_name, begin, end)
                                self.utt_wav_mapping[file_name] = wav_path
                            else:
                                if i < num_tiers / 2:
                                    utt_name += '_A'
                                    if self.feat_mapping and utt_name not in self.feat_mapping:
                                        self.ignored_utterances.append(utt_name)
                                        continue
                                    self.segments[utt_name] = '{} {} {}'.format(A_name, begin, end)
                                    self.utt_wav_mapping[A_name] = A_path
                                else:
                                    utt_name += '_B'
                                    if self.feat_mapping and utt_name not in self.feat_mapping:
                                        self.ignored_utterances.append(utt_name)
                                        continue
                                    self.segments[utt_name] = '{} {} {}'.format(B_name, begin, end)
                                    self.utt_wav_mapping[B_name] = B_path
                            self.text_mapping[utt_name] = ' '.join(words)
                            self.word_counts.update(words)
                            self.utt_speak_mapping[utt_name] = speaker_name
                            self.speak_utt_mapping[speaker_name].append(utt_name)
        if ignored_duplicates:
            print('At least one duplicate wav file name was found and treated as a different utterance.')
        if len(self.ignored_utterances) > 0:
            print('{} utterance(s) were ignored due to lack of features, please see {} for more information.'.format(
                len(self.ignored_utterances), self.log_file))
            root_logger.warning(
                'The following utterances were ignored due to lack of features: {}.  '
                'See relevant logs for more information'.format(', '.join(self.ignored_utterances)))
        if len(no_transcription_files) > 0:
            print(
                '{} wav file(s) were ignored because neither a .lab file or a .TextGrid file could be found, '
                'please see {} for more information'.format(len(no_transcription_files), self.log_file))
            root_logger.warning(
                'The following wav files were ignored due to lack of of a .lab or a .TextGrid file: {}.'.format(
                    ', '.join(no_transcription_files)))
        if textgrid_read_errors:
            print('{} TextGrid files were ignored due to errors loading them. '
                  'Please see {} for more information on the errors.'.format(len(textgrid_read_errors), self.log_file))
            for k, v in textgrid_read_errors.items():
                root_logger.warning('The TextGrid file {} gave the following error on load:\n\n{}'.format(k, v))
        if len(unsupported_sample_rate) > 0:
            print(
                '{} wav file(s) were ignored because they had a sample rate less than 16000, '
                'which is not currently supported, please see {} for more information'.format(
                    len(unsupported_sample_rate), self.log_file))
            root_logger.warning(
                'The following wav files were ignored due to a sample rate lower than 16000: {}.'.format(
                    ', '.join(unsupported_sample_rate)))
        if decode_error_files:
            print('There was an issue reading {} text file(s).  '
                  'Please see {} for more information.'.format(len(decode_error_files), self.log_file))
            root_logger.warning(
                'The following lab files were ignored because they could not be parsed with utf8: {}.'.format(
                    ', '.join(decode_error_files)))
        bad_speakers = []
        for speaker in self.speak_utt_mapping.keys():
            count = 0
            for k, v in self.sample_rates.items():
                if speaker in v:
                    count += 1
            if count > 1:
                bad_speakers.append(speaker)
        if bad_speakers:
            msg = 'The following speakers had multiple speaking rates: {}.  Please make sure that each speaker has a consistent sampling rate.'.format(
                ', '.join(bad_speakers))
            root_logger.error(msg)
            raise (SampleRateError(msg))

        if len(self.speak_utt_mapping) < self.num_jobs:
            self.num_jobs = len(self.speak_utt_mapping)
        if self.num_jobs < len(self.sample_rates.keys()):
            self.num_jobs = len(self.sample_rates.keys())
            msg = 'The number of jobs was set to {}, due to the different sample rates in the dataset.  If you would like to use fewer parallel jobs, please resample all wav files to the same sample rate.'.format(
                self.num_jobs)
            print(msg)
            root_logger.warning(msg)
        self.find_best_groupings()

    @property
    def word_set(self):
        return set(self.word_counts)

    def find_best_groupings(self):
        if self.segments:
            ratio = len(self.segments.keys()) / len(self.utt_speak_mapping.keys())
            segment_job_num = int(ratio * self.num_jobs)
            if segment_job_num == 0:
                segment_job_num = 1
        else:
            segment_job_num = 0
        full_wav_job_num = self.num_jobs - segment_job_num
        num_sample_rates = len(self.sample_rates.keys())
        jobs_per_sample_rate = {x: 1 for x in self.sample_rates.keys()}
        remaining_jobs = self.num_jobs - num_sample_rates
        while remaining_jobs > 0:
            min_num = min(jobs_per_sample_rate.values())
            addable = sorted([k for k, v in jobs_per_sample_rate.items() if v == min_num],
                             key=lambda x: -1 * len(self.sample_rates[x]))
            jobs_per_sample_rate[addable[0]] += 1
            remaining_jobs -= 1
        self.speaker_groups = []
        self.mfcc_configs = []
        job_num = 0
        for k, v in jobs_per_sample_rate.items():
            speakers = sorted(self.sample_rates[k])
            groups = [[] for x in range(v)]

            configs = [MfccConfig(self.mfcc_directory, job=job_num + x, kwargs={'sample-frequency': k,
                                                                                'low-freq': 20,
                                                                                'high-freq': 7800}) for x in range(v)]
            ind = 0
            while speakers:
                s = speakers.pop(0)
                groups[ind].append(s)
                ind += 1
                if ind >= v:
                    ind = 0

            job_num += v
            self.speaker_groups.extend(groups)
            self.mfcc_configs.extend(configs)
        self.groups = []
        for x in self.speaker_groups:
            g = []
            for s in x:
                g.extend(self.speak_utt_mapping[s])
            self.groups.append(g)

    def speaker_utterance_info(self):
        num_speakers = len(self.speak_utt_mapping.keys())
        average_utterances = sum(len(x) for x in self.speak_utt_mapping.values()) / num_speakers
        msg = 'Number of speakers in corpus: {}, average number of utterances per speaker: {}'.format(num_speakers,
                                                                                                      average_utterances)
        root_logger = logging.getLogger()
        root_logger.info(msg)
        return msg

    def parse_mfcc_logs(self):
        pass

    @property
    def num_utterances(self):
        return len(self.utt_speak_mapping)

    @property
    def mfcc_directory(self):
        return os.path.join(self.output_directory, 'mfcc')

    @property
    def mfcc_log_directory(self):
        return os.path.join(self.mfcc_directory, 'log')

    @property
    def grouped_wav(self):
        output = []
        for g in self.groups:
            done = set()
            output_g = []
            for u in g:
                if not self.segments:
                    try:
                        output_g.append([u, self.utt_wav_mapping[u]])
                    except KeyError:
                        pass
                else:
                    try:
                        r = self.segments[u].split(' ')[0]
                    except KeyError:
                        continue
                    if r not in done:
                        output_g.append([r, self.utt_wav_mapping[r]])
                        done.add(r)
            output.append(output_g)
        return output

    @property
    def grouped_feat(self):
        output = []
        for g in self.groups:
            output_g = []
            for u in g:
                try:
                    output_g.append([u, self.feat_mapping[u]])
                except KeyError:
                    pass
            output.append(output_g)
        return output

    def grouped_text(self, dictionary=None):
        output = []
        for g in self.groups:
            output_g = []
            for u in g:
                if dictionary is None:
                    try:
                        new_text = self.text_mapping[u]
                    except KeyError:
                        continue
                else:
                    try:
                        text = self.text_mapping[u].split()
                    except KeyError:
                        continue
                    new_text = []
                    for t in text:
                        lookup = dictionary.separate_clitics(t)
                        if lookup is None:
                            continue
                        new_text.extend(x for x in lookup if x != '')
                output_g.append([u, new_text])
            output.append(output_g)
        return output

    def grouped_text_int(self, dictionary):
        oov_code = dictionary.oov_int
        all_oovs = []
        output = []
        grouped_texts = self.grouped_text(dictionary)
        for g in grouped_texts:
            output_g = []
            for u, text in g:
                oovs = []
                for i in range(len(text)):
                    t = text[i]
                    lookup = dictionary.to_int(t)
                    if lookup is None:
                        continue
                    if lookup == oov_code:
                        oovs.append(t)
                    text[i] = lookup
                if oovs:
                    all_oovs.append(u + ' ' + ', '.join(oovs))
                new_text = map(str, (x for x in text if isinstance(x, int)))
                output_g.append([u, ' '.join(new_text)])
            output.append(output_g)
        return output, all_oovs

    @property
    def grouped_cmvn(self):
        output = []
        try:
            for g in self.speaker_groups:
                output_g = []
                for s in sorted(g):
                    try:
                        output_g.append([s, self.cmvn_mapping[s]])
                    except KeyError:
                        pass
                output.append(output_g)
        except KeyError:
            raise (CorpusError(
                'Something went wrong while setting up the corpus. Please delete the {} folder and try again.'.format(
                    self.output_directory)))
        return output

    @property
    def grouped_utt2spk(self):
        output = []
        for g in self.groups:
            output_g = []
            for u in sorted(g):
                try:
                    output_g.append([u, self.utt_speak_mapping[u]])
                except KeyError:
                    pass
            output.append(output_g)
        return output

    def get_word_frquency(self, dictionary):
        word_counts = Counter()
        for u, text in self.text_mapping.items():
            new_text = []
            text = text.split()
            for t in text:
                lookup = dictionary.separate_clitics(t)
                if lookup is None:
                    continue
                new_text.extend(x for x in lookup if x != '')
            word_counts.update(new_text)
        return {k: v / sum(word_counts.values()) for k, v in word_counts.items()}

    def grouped_utt2fst(self, dictionary, num_frequent_words=10):
        word_frequencies = self.get_word_frquency(dictionary)
        most_frequent = sorted(word_frequencies.items(), key=lambda x: -x[1])[:num_frequent_words]

        output = []
        for g in self.groups:
            output_g = []
            for u in g:
                try:
                    text = self.text_mapping[u].split()
                except KeyError:
                    continue
                new_text = []
                for t in text:
                    lookup = dictionary.separate_clitics(t)
                    if lookup is None:
                        continue
                    new_text.extend(x for x in lookup if x != '')
                try:
                    fst_text = dictionary.create_utterance_fst(new_text, most_frequent)
                except ZeroDivisionError:
                    print(u, text, new_text)
                    raise
                output_g.append([u, fst_text])
            output.append(output_g)
        return output

    @property
    def grouped_segments(self):
        output = []
        for g in self.groups:
            output_g = []
            for u in g:
                try:
                    output_g.append([u, self.segments[u]])
                except KeyError:
                    pass
            output.append(output_g)
        return output

    @property
    def grouped_spk2utt(self):
        output = []
        for g in self.speaker_groups:
            output_g = []
            for s in sorted(g):
                try:
                    output_g.append([s, sorted(self.speak_utt_mapping[s])])
                except KeyError:
                    pass
            output.append(output_g)
        return output

    def get_wav_duration(self, utt):
        if utt in self.wav_durations:
            return self.wav_durations[utt]
        if not self.segments:
            wav_path = self.utt_wav_mapping[utt]
        else:
            rec = self.segments[utt].split(' ')[0]
            wav_path = self.utt_wav_mapping[rec]
        with wave.open(wav_path, 'rb') as soundf:
            sr = soundf.getframerate()
            nframes = soundf.getnframes()
        return nframes / sr

    @property
    def split_directory(self):
        return os.path.join(self.output_directory, 'split{}'.format(self.num_jobs))

    def write(self):
        self._write_speak_utt()
        self._write_utt_speak()
        self._write_text()
        self._write_wavscp()

    def _write_utt_speak(self):
        utt2spk = os.path.join(self.output_directory, 'utt2spk')
        output_mapping(self.utt_speak_mapping, utt2spk)

    def _write_speak_utt(self):
        spk2utt = os.path.join(self.output_directory, 'spk2utt')
        output_mapping(self.speak_utt_mapping, spk2utt)

    def _write_text(self):
        text = os.path.join(self.output_directory, 'text')
        output_mapping(self.text_mapping, text)

    def _write_wavscp(self):
        wavscp = os.path.join(self.output_directory, 'wav.scp')
        output_mapping(self.utt_wav_mapping, wavscp)

    def _write_segments(self):
        if not self.segments:
            return
        segments = os.path.join(self.output_directory, 'segments')
        output_mapping(self.segments, segments)

    def _split_utt2spk(self, directory):
        pattern = 'utt2spk.{}'
        save_groups(self.grouped_utt2spk, directory, pattern)

    def _split_utt2fst(self, directory, dictionary):
        pattern = 'utt2fst.{}'
        save_groups(self.grouped_utt2fst(dictionary), directory, pattern, multiline=True)

    def _split_segments(self, directory):
        if not self.segments:
            return
        pattern = 'segments.{}'
        save_groups(self.grouped_segments, directory, pattern)

    def _split_spk2utt(self, directory):
        pattern = 'spk2utt.{}'
        save_groups(self.grouped_spk2utt, directory, pattern)

    def _split_wavs(self, directory):
        pattern = 'wav.{}.scp'
        save_groups(self.grouped_wav, directory, pattern)

    def _split_feats(self, directory):
        if not self.feat_mapping:
            feat_path = os.path.join(self.output_directory, 'feats.scp')
            self.feat_mapping = load_scp(feat_path)
        pattern = 'feats.{}.scp'
        save_groups(self.grouped_feat, directory, pattern)

    def _split_texts(self, directory, dictionary=None):
        pattern = 'text.{}'
        save_groups(self.grouped_text(dictionary), directory, pattern)
        if dictionary is not None:
            pattern = 'text.{}.int'
            ints, all_oovs = self.grouped_text_int(dictionary)
            save_groups(ints, directory, pattern)
            if all_oovs:
                with open(os.path.join(directory, 'utterance_oovs.txt'), 'w', encoding='utf8') as f:
                    for oov in sorted(all_oovs):
                        f.write(oov + '\n')
            dictionary.save_oovs_found(directory)

    def _split_cmvns(self, directory):
        if not self.cmvn_mapping:
            cmvn_path = os.path.join(self.output_directory, 'cmvn.scp')
            self.cmvn_mapping = load_scp(cmvn_path)
        pattern = 'cmvn.{}.scp'
        save_groups(self.grouped_cmvn, directory, pattern)

    def create_mfccs(self):
        log_directory = self.mfcc_log_directory
        os.makedirs(log_directory, exist_ok=True)
        if os.path.exists(os.path.join(self.mfcc_directory, 'cmvn')):
            print("Using previous MFCCs")
            return
        print('Calculating MFCCs...')
        self._split_wavs(self.mfcc_log_directory)
        self._split_segments(self.mfcc_log_directory)
        mfcc(self.mfcc_directory, log_directory, self.num_jobs, self.mfcc_configs)
        self.parse_mfcc_logs()
        self._combine_feats()
        print('Calculating CMVN...')
        self._calc_cmvn()

    def _combine_feats(self):
        root_logger = logging.getLogger()
        self.feat_mapping = {}
        feat_path = os.path.join(self.output_directory, 'feats.scp')
        with open(feat_path, 'w') as outf:
            for i in range(self.num_jobs):
                path = os.path.join(self.mfcc_directory, 'raw_mfcc.{}.scp'.format(i))
                with open(path, 'r') as inf:
                    for line in inf:
                        line = line.strip()
                        if line == '':
                            continue
                        f = line.split(maxsplit=1)
                        self.feat_mapping[f[0]] = f[1]
                        outf.write(line + '\n')
                os.remove(path)
        if len(self.feat_mapping.keys()) != len(self.utt_speak_mapping.keys()):
            for k in self.utt_speak_mapping.keys():
                if k not in self.feat_mapping:
                    self.ignored_utterances.append(k)
            print('Some utterances were ignored due to lack of features, please see {} for more information.'.format(
                self.log_file))
            root_logger.warning(
                'The following utterances were ignored due to lack of features: {}.  See relevant logs for more information'.format(
                    ', '.join(self.ignored_utterances)))
            for k in self.ignored_utterances:
                del self.utt_speak_mapping[k]
                try:
                    del self.utt_wav_mapping[k]
                except KeyError:
                    pass
                try:
                    del self.segments[k]
                except KeyError:
                    pass
                try:
                    del self.text_mapping[k]
                except KeyError:
                    pass
            for k, v in self.speak_utt_mapping.items():
                self.speak_utt_mapping[k] = list(filter(lambda x: x in self.feat_mapping, v))

    def _calc_cmvn(self):
        spk2utt = os.path.join(self.output_directory, 'spk2utt')
        feats = os.path.join(self.output_directory, 'feats.scp')
        cmvn_directory = os.path.join(self.mfcc_directory, 'cmvn')
        os.makedirs(cmvn_directory, exist_ok=True)
        cmvn_ark = os.path.join(cmvn_directory, 'cmvn.ark')
        cmvn_scp = os.path.join(cmvn_directory, 'cmvn.scp')
        log_path = os.path.join(cmvn_directory, 'cmvn.log')
        with open(log_path, 'w') as logf:
            subprocess.call([thirdparty_binary('compute-cmvn-stats'),
                             '--spk2utt=ark:' + spk2utt,
                             'scp:' + feats, 'ark,scp:{},{}'.format(cmvn_ark, cmvn_scp)],
                            stderr=logf)
        shutil.copy(cmvn_scp, os.path.join(self.output_directory, 'cmvn.scp'))
        self.cmvn_mapping = load_scp(cmvn_scp)

    def _split_and_norm_feats(self):
        split_dir = self.split_directory
        log_dir = os.path.join(split_dir, 'log')
        os.makedirs(log_dir, exist_ok=True)
        with open(os.path.join(log_dir, 'norm.log'), 'w') as logf:
            for i in range(self.num_jobs):
                path = os.path.join(split_dir, 'cmvndeltafeats.{}'.format(i))
                utt2spkpath = os.path.join(split_dir, 'utt2spk.{}'.format(i))
                cmvnpath = os.path.join(split_dir, 'cmvn.{}.scp'.format(i))
                featspath = os.path.join(split_dir, 'feats.{}.scp'.format(i))
                if not os.path.exists(path):
                    with open(path, 'wb') as outf:
                        cmvn_proc = subprocess.Popen([thirdparty_binary('apply-cmvn'),
                                                      '--utt2spk=ark:' + utt2spkpath,
                                                      'scp:' + cmvnpath,
                                                      'scp:' + featspath,
                                                      'ark:-'], stdout=subprocess.PIPE,
                                                     stderr=logf
                                                     )
                        deltas_proc = subprocess.Popen([thirdparty_binary('add-deltas'),
                                                        'ark:-', 'ark:-'],
                                                       stdin=cmvn_proc.stdout,
                                                       stdout=outf,
                                                       stderr=logf
                                                       )
                        deltas_proc.communicate()
                    with open(path, 'rb') as inf, open(path + '_sub', 'wb') as outf:
                        subprocess.call([thirdparty_binary("subset-feats"),
                                         "--n=10", "ark:-", "ark:-"],
                                        stdin=inf, stderr=logf, stdout=outf)

    def _norm_splice_feats(self):
        split_dir = self.split_directory
        log_dir = os.path.join(split_dir, 'log')
        os.makedirs(log_dir, exist_ok=True)
        with open(os.path.join(log_dir, 'norm_splice.log'), 'w') as logf:
            for i in range(self.num_jobs):
                path = os.path.join(split_dir, 'cmvnsplicefeats.{}'.format(i))
                utt2spkpath = os.path.join(split_dir, 'utt2spk.{}'.format(i))
                cmvnpath = os.path.join(split_dir, 'cmvn.{}.scp'.format(i))
                featspath = os.path.join(split_dir, 'feats.{}.scp'.format(i))
                with open(path, 'wb') as outf:
                    cmvn_proc = subprocess.Popen([thirdparty_binary('apply-cmvn'),
                                                  '--utt2spk=ark:' + utt2spkpath,
                                                  'scp:' + cmvnpath,
                                                  'scp:' + featspath,
                                                  'ark:-'], stdout=subprocess.PIPE,
                                                  stderr=logf
                                                  )
                    splice_feats_proc = subprocess.Popen([thirdparty_binary('splice-feats'),
                                                         '--left-context=3', '--right-context=3',
                                                         'ark:-',

                                                         'ark:-'],
                                                         stdin=cmvn_proc.stdout,
                                                         stdout=outf,
                                                         stderr=logf)
                    splice_feats_proc.communicate()

    def _norm_splice_transform_feats(self, directory, num=0):
        split_dir = self.split_directory
        log_dir = os.path.join(split_dir, 'log')
        os.makedirs(log_dir, exist_ok=True)
        with open(os.path.join(log_dir, 'norm_splice_transform.log'), 'w') as logf:
            for i in range(self.num_jobs):
                if num == 0:
                    path = os.path.join(split_dir, 'cmvnsplicetransformfeats.{}'.format(i))
                else:
                    path = os.path.join(split_dir, 'cmvnsplicetransformfeats_lda_mllt.{}'.format(i))
                utt2spkpath = os.path.join(split_dir, 'utt2spk.{}'.format(i))
                cmvnpath = os.path.join(split_dir, 'cmvn.{}.scp'.format(i))
                featspath = os.path.join(split_dir, 'feats.{}.scp'.format(i))
                with open(path, 'wb') as outf:
                    cmvn_proc = subprocess.Popen([thirdparty_binary('apply-cmvn'),
                                                  '--utt2spk=ark:' + utt2spkpath,
                                                  'scp:' + cmvnpath,
                                                  'scp:' + featspath,
                                                  'ark:-'], stdout=subprocess.PIPE,
                                                  stderr=logf
                                                 )
                    splice_proc = subprocess.Popen([thirdparty_binary('splice-feats'),
                                                    '--left-context=3', '--right-context=3',
                                                    'ark:-',
                                                    'ark:-'], stdin=cmvn_proc.stdout,
                                                    stderr=logf, stdout=subprocess.PIPE
                                                    )

                    transform_feats_proc = subprocess.Popen([thirdparty_binary("transform-feats"),
                                                            directory + '/{}.mat'.format(num),
                                                            'ark:-',
                                                            'ark:-'],
                                                            stdin=splice_proc.stdout,
                                                            stderr=logf, stdout=outf
                                                            )
                    transform_feats_proc.communicate()

    #

    def get_feat_dim(self):
        directory = self.split_directory

        path = os.path.join(self.split_directory, 'cmvndeltafeats.0')
        with open(path, 'rb') as f, open(os.devnull, 'w') as devnull:
            dim_proc = subprocess.Popen([thirdparty_binary('feat-to-dim'),
                                         'ark,s,cs:-', '-'],
                                        stdin=f,
                                        stdout=subprocess.PIPE,
                                        stderr=devnull)
            stdout, stderr = dim_proc.communicate()
            feats = stdout.decode('utf8').strip()
        return feats

    def initialize_corpus(self, dictionary, skip_input=True):
        root_logger = logging.getLogger()
        split_dir = self.split_directory
        self.write()
        split = False
        if not os.path.exists(split_dir):
            split = True
            root_logger.info('Setting up training data...')
            print('Setting up training data...')
            os.makedirs(split_dir)
            self._split_wavs(split_dir)
            self._split_utt2spk(split_dir)
            self._split_spk2utt(split_dir)
            self._split_texts(split_dir, dictionary)
            self._split_utt2fst(split_dir, dictionary)
        if not skip_input and dictionary.oovs_found:
<<<<<<< HEAD
            user_input = input('There were words not found in the dictionary. Would you like to abort to fix them? (Y/N)')
            if user_input.lower() == 'y':
                    sys.exit(1)

=======
            user_input = input(
                'There were words not found in the dictionary. Would you like to abort to fix them? (Y/N)')
            if user_input.lower() == 'y':
                sys.exit(1)
>>>>>>> 3f548a89
        self.create_mfccs()
        if split:
            self._split_feats(split_dir)
            self._split_cmvns(split_dir)
            self._split_and_norm_feats()
        #For nnet
        self._norm_splice_feats()<|MERGE_RESOLUTION|>--- conflicted
+++ resolved
@@ -264,6 +264,8 @@
             raise CorpusError('The specified path for the corpus ({}) is not a directory.'.format(directory))
         if num_jobs < 1:
             num_jobs = 1
+
+        print('Setting up corpus information...')
         root_logger.info('Setting up corpus information...')
         self.directory = directory
         self.output_directory = os.path.join(output_directory, 'train')
@@ -1033,17 +1035,9 @@
             self._split_texts(split_dir, dictionary)
             self._split_utt2fst(split_dir, dictionary)
         if not skip_input and dictionary.oovs_found:
-<<<<<<< HEAD
             user_input = input('There were words not found in the dictionary. Would you like to abort to fix them? (Y/N)')
             if user_input.lower() == 'y':
                     sys.exit(1)
-
-=======
-            user_input = input(
-                'There were words not found in the dictionary. Would you like to abort to fix them? (Y/N)')
-            if user_input.lower() == 'y':
-                sys.exit(1)
->>>>>>> 3f548a89
         self.create_mfccs()
         if split:
             self._split_feats(split_dir)
