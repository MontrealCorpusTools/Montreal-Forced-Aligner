--- conflicted
+++ resolved
@@ -1,18 +1,4 @@
 import os
-<<<<<<< HEAD
-=======
-import shutil
-import glob
-import subprocess
-import re
-import io
-import math
-from tqdm import tqdm
-from shutil import copy, copyfile, rmtree, make_archive, unpack_archive
-from contextlib import redirect_stdout
-from aligner.models import IvectorExtractor
-from random import shuffle
->>>>>>> 87aae96d
 
 
 from ..multiprocessing import (convert_ali_to_textgrids,
@@ -92,878 +78,4 @@
         '''
         Export a TextGrid file for every sound file in the dataset
         '''
-<<<<<<< HEAD
-        raise NotImplementedError
-=======
-        if os.path.exists(self.nnet_basic_final_model_path):
-            model_directory = self.nnet_basic_directory
-        elif os.path.exists(self.tri_fmllr_final_model_path):
-            model_directory = self.tri_fmllr_directory
-        elif os.path.exists(self.tri_final_model_path):
-            model_directory = self.tri_directory
-        elif os.path.exists(self.mono_final_model_path):
-            model_directory = self.mono_directory
-
-        convert_ali_to_textgrids(self.output_directory, model_directory, self.dictionary,
-                                 self.corpus, self.num_jobs)
-
-    def get_num_gauss_mono(self):
-        '''
-        Get the number of gaussians for a monophone model
-        '''
-        with open(os.devnull, 'w') as devnull:
-            proc = subprocess.Popen([thirdparty_binary('gmm-info'),
-                                     '--print-args=false',
-                                     os.path.join(self.mono_directory, '0.mdl')],
-                                    stderr=devnull,
-                                    stdout=subprocess.PIPE)
-            stdout, stderr = proc.communicate()
-            num = stdout.decode('utf8')
-            matches = re.search(r'gaussians (\d+)', num)
-            num = int(matches.groups()[0])
-        return num
-
-    def _align_si(self, fmllr=False, lda_mllt=False, feature_name=None):
-        '''
-        Generate an alignment of the dataset
-        '''
-        if fmllr and os.path.exists(self.tri_fmllr_final_model_path):
-            model_directory = self.tri_fmllr_directory
-            output_directory = self.tri_fmllr_ali_directory
-            config = self.tri_fmllr_config
-
-        elif fmllr:     # First pass with fmllr, final path doesn't exist yet
-            model_directory = self.tri_directory
-            output_directory = self.tri_fmllr_ali_directory
-            config = self.tri_fmllr_config
-
-        elif lda_mllt and os.path.exists(self.lda_mllt_final_model_path):
-            model_directory = self.lda_mllt_directory
-            output_directory = self.lda_mllt_ali_directory
-            config = self.lda_mllt_config
-
-        elif lda_mllt:  # First pass with LDA + MLLT, final path doesn't exist yet
-            model_directory = self.tri_fmllr_directory
-            output_directory = self.lda_mllt_ali_directory
-            config = self.lda_mllt_config
-        elif os.path.exists(self.tri_final_model_path):
-            model_directory = self.tri_directory
-            output_directory = self.tri_ali_directory
-            config = self.tri_config
-        elif os.path.exists(self.mono_final_model_path):
-            model_directory = self.mono_directory
-            output_directory = self.mono_ali_directory
-            config = self.mono_config
-
-        optional_silence = self.dictionary.optional_silence_csl
-        oov = self.dictionary.oov_int
-
-        log_dir = os.path.join(output_directory, 'log')
-        os.makedirs(self.tri_fmllr_ali_directory, exist_ok=True)
-        os.makedirs(self.lda_mllt_ali_directory, exist_ok=True)
-
-        os.makedirs(log_dir, exist_ok=True)
-
-        shutil.copyfile(os.path.join(model_directory, 'tree'),
-                        os.path.join(output_directory, 'tree'))
-        shutil.copyfile(os.path.join(model_directory, 'final.mdl'),
-                        os.path.join(output_directory, '0.mdl'))
-
-        shutil.copyfile(os.path.join(model_directory, 'final.occs'),
-                        os.path.join(output_directory, '0.occs'))
-
-        feat_type = 'delta'
-
-        compile_train_graphs(output_directory, self.dictionary.output_directory,
-                             self.corpus.split_directory, self.num_jobs, debug=self.debug)
-
-        align(0, output_directory, self.corpus.split_directory,
-              optional_silence, self.num_jobs, config, feature_name=feature_name)
-        shutil.copyfile(os.path.join(output_directory, '0.mdl'), os.path.join(output_directory, 'final.mdl'))
-        shutil.copyfile(os.path.join(output_directory, '0.occs'), os.path.join(output_directory, 'final.occs'))
-
-        if output_directory == self.tri_fmllr_ali_directory:
-            os.makedirs(self.tri_fmllr_directory, exist_ok=True)
-            shutil.copyfile(os.path.join(output_directory, '0.mdl'), os.path.join(self.tri_fmllr_directory, 'final.mdl'))
-            shutil.copyfile(os.path.join(output_directory, '0.occs'), os.path.join(self.tri_fmllr_directory, 'final.occs'))
-        elif output_directory == self.lda_mllt_ali_directory:
-            os.makedirs(self.lda_mllt_directory, exist_ok=True)
-            shutil.copyfile(os.path.join(output_directory, '0.mdl'), os.path.join(self.lda_mllt_directory, 'final.mdl'))
-            shutil.copyfile(os.path.join(output_directory, '0.occs'), os.path.join(self.lda_mllt_directory, 'final.occs'))
-
-    def parse_log_directory(self, directory, iteration):
-        '''
-        Parse error files and relate relevant information about unaligned files
-        '''
-        if not self.verbose:
-            return
-        error_regex = re.compile(r'Did not successfully decode file (\w+),')
-        too_little_data_regex = re.compile(
-            r'Gaussian has too little data but not removing it because it is the last Gaussian')
-        skipped_transition_regex = re.compile(r'(\d+) out of (\d+) transition-states skipped due to insuffient data')
-
-        log_like_regex = re.compile(r'Overall avg like per frame = ([-0-9.]+|nan) over (\d+) frames')
-        error_files = []
-        for i in range(self.num_jobs):
-            path = os.path.join(directory, 'align.{}.{}.log'.format(iteration - 1, i))
-            if not os.path.exists(path):
-                continue
-            with open(path, 'r') as f:
-                error_files.extend(error_regex.findall(f.read()))
-        update_path = os.path.join(directory, 'update.{}.log'.format(iteration))
-        if os.path.exists(update_path):
-            with open(update_path, 'r') as f:
-                data = f.read()
-                m = log_like_regex.search(data)
-                if m is not None:
-                    log_like, tot_frames = m.groups()
-                    if log_like == 'nan':
-                        raise (NoSuccessfulAlignments('Could not align any files.  Too little data?'))
-                    self.call_back('log-likelihood', float(log_like))
-                skipped_transitions = skipped_transition_regex.search(data)
-                self.call_back('skipped transitions', *skipped_transitions.groups())
-                num_too_little_data = len(too_little_data_regex.findall(data))
-                self.call_back('missing data gaussians', num_too_little_data)
-        if error_files:
-            self.call_back('could not align', error_files)
-
-    def _align_fmllr(self):
-        '''
-        Align the dataset using speaker-adapted transforms
-        '''
-        model_directory = self.tri_directory        # Get final.mdl from here
-        first_output_directory = self.tri_ali_directory
-        second_output_directory = self.tri_fmllr_ali_directory
-        self._align_si(fmllr=False)
-        sil_phones = self.dictionary.silence_csl
-
-        log_dir = os.path.join(first_output_directory, 'log')
-        os.makedirs(log_dir, exist_ok=True)
-
-        calc_fmllr(first_output_directory, self.corpus.split_directory,
-                   sil_phones, self.num_jobs, self.tri_fmllr_config, initial=True)
-        optional_silence = self.dictionary.optional_silence_csl
-        align(0, first_output_directory, self.corpus.split_directory,
-              optional_silence, self.num_jobs, self.tri_fmllr_config)
-
-        # Copy into the "correct" tri_fmllr_ali output directory
-        for file in glob.glob(os.path.join(first_output_directory, 'ali.*')):
-            shutil.copy(file, second_output_directory)
-        shutil.copy(os.path.join(first_output_directory, 'tree'), second_output_directory)
-        shutil.copy(os.path.join(first_output_directory, 'final.mdl'), second_output_directory)
-
-
-    def _init_tri(self, fmllr=False):
-        if fmllr:
-            config = self.tri_fmllr_config
-            directory = self.tri_fmllr_directory
-            align_directory = self.tri_ali_directory
-        else:
-            config = self.tri_config
-            directory = self.tri_directory
-            align_directory = self.mono_ali_directory
-
-        if not self.debug:
-            if os.path.exists(os.path.join(directory, '1.mdl')):
-                return
-
-        if fmllr:
-            print('Initializing speaker-adapted triphone training...')
-        else:
-            print('Initializing triphone training...')
-        context_opts = []
-        ci_phones = self.dictionary.silence_csl
-
-        tree_stats(directory, align_directory,
-                   self.corpus.split_directory, ci_phones, self.num_jobs)
-        log_path = os.path.join(directory, 'log', 'questions.log')
-        tree_path = os.path.join(directory, 'tree')
-        treeacc_path = os.path.join(directory, 'treeacc')
-        sets_int_path = os.path.join(self.dictionary.phones_dir, 'sets.int')
-        roots_int_path = os.path.join(self.dictionary.phones_dir, 'roots.int')
-        extra_question_int_path = os.path.join(self.dictionary.phones_dir, 'extra_questions.int')
-        topo_path = os.path.join(self.dictionary.output_directory, 'topo')
-        questions_path = os.path.join(directory, 'questions.int')
-        questions_qst_path = os.path.join(directory, 'questions.qst')
-        with open(log_path, 'w') as logf:
-            subprocess.call([thirdparty_binary('cluster-phones')] + context_opts +
-                            [treeacc_path, sets_int_path, questions_path], stderr=logf)
-
-        with open(extra_question_int_path, 'r') as inf, \
-                open(questions_path, 'a') as outf:
-            for line in inf:
-                outf.write(line)
-
-        log_path = os.path.join(directory, 'log', 'compile_questions.log')
-        with open(log_path, 'w') as logf:
-            subprocess.call([thirdparty_binary('compile-questions')] + context_opts +
-                            [topo_path, questions_path, questions_qst_path],
-                            stderr=logf)
-
-        log_path = os.path.join(directory, 'log', 'build_tree.log')
-        with open(log_path, 'w') as logf:
-            subprocess.call([thirdparty_binary('build-tree')] + context_opts +
-                            ['--verbose=1', '--max-leaves={}'.format(config.initial_gauss_count),
-                             '--cluster-thresh={}'.format(config.cluster_threshold),
-                             treeacc_path, roots_int_path, questions_qst_path,
-                             topo_path, tree_path], stderr=logf)
-
-        log_path = os.path.join(directory, 'log', 'init_model.log')
-        occs_path = os.path.join(directory, '0.occs')
-        mdl_path = os.path.join(directory, '0.mdl')
-        with open(log_path, 'w') as logf:
-            subprocess.call([thirdparty_binary('gmm-init-model'),
-                             '--write-occs=' + occs_path, tree_path, treeacc_path,
-                             topo_path, mdl_path], stderr=logf)
-
-        log_path = os.path.join(directory, 'log', 'mixup.log')
-        with open(log_path, 'w') as logf:
-            subprocess.call([thirdparty_binary('gmm-mixup'),
-                             '--mix-up={}'.format(config.initial_gauss_count),
-                             mdl_path, occs_path, mdl_path], stderr=logf)
-
-        #os.remove(treeacc_path)
-
-        compile_train_graphs(directory, self.dictionary.output_directory,
-                             self.corpus.split_directory, self.num_jobs)
-
-        shutil.copy(occs_path, os.path.join(directory, '1.occs'))
-        shutil.copy(mdl_path, os.path.join(directory, '1.mdl'))
-
-        convert_alignments(directory, align_directory, self.num_jobs)
-
-        if os.path.exists(os.path.join(align_directory, 'trans.0')):
-            for i in range(self.num_jobs):
-                shutil.copy(os.path.join(align_directory, 'trans.{}'.format(i)),
-                            os.path.join(directory, 'trans.{}'.format(i)))
-
-
-
-    def train_tri_fmllr(self):
-        '''
-        Perform speaker-adapted triphone training
-        '''
-        if not self.debug:
-            if os.path.exists(self.tri_fmllr_final_model_path):
-                print('Triphone FMLLR training already done, using previous final.mdl')
-                return
-
-        if not os.path.exists(self.tri_ali_directory):
-            self._align_fmllr()
-
-        #self._align_fmllr()
-
-        os.makedirs(os.path.join(self.tri_fmllr_directory, 'log'), exist_ok=True)
-        self._init_tri(fmllr=True)
-        self._do_tri_fmllr_training()
-
-    def _do_tri_fmllr_training(self):
-        self.call_back('Beginning speaker-adapted triphone training...')
-        self._do_training(self.tri_fmllr_directory, self.tri_fmllr_config)
-
-    def _do_training(self, directory, config):
-        if config.realign_iters is None:
-            config.realign_iters = list(range(0, config.num_iters, 10))
-        num_gauss = config.initial_gauss_count
-        sil_phones = self.dictionary.silence_csl
-        inc_gauss = config.inc_gauss_count
-        if self.call_back == print:
-            iters = tqdm(range(1, config.num_iters))
-        else:
-            iters = range(1, config.num_iters)
-        log_directory = os.path.join(directory, 'log')
-        for i in iters:
-            model_path = os.path.join(directory, '{}.mdl'.format(i))
-            occs_path = os.path.join(directory, '{}.occs'.format(i + 1))
-            next_model_path = os.path.join(directory, '{}.mdl'.format(i + 1))
-
-            if not self.debug:
-                if os.path.exists(next_model_path):
-                    continue
-
-            if i in config.realign_iters:
-                align(i, directory, self.corpus.split_directory,
-                      self.dictionary.optional_silence_csl,
-                      self.num_jobs, config,
-                      feature_name='cmvnsplicetransformfeats')
-            if config.do_fmllr and i in config.fmllr_iters:
-                calc_fmllr(directory, self.corpus.split_directory, sil_phones,
-                           self.num_jobs, config, initial=False, iteration=i)
-
-            if config.do_lda_mllt and i <= config.num_iters:
-                calc_lda_mllt(directory, self.corpus.split_directory,   # Could change this to make ali directory later
-                #calc_lda_mllt(self.lda_mllt_ali_directory, sil_phones,
-                              self.lda_mllt_directory, sil_phones,
-                              self.num_jobs, config, config.num_iters,
-                              initial=False, iteration=i, corpus=self.corpus)
-
-
-            acc_stats(i, directory, self.corpus.split_directory, self.num_jobs,
-                      config.do_fmllr, do_lda_mllt=config.do_lda_mllt)
-            log_path = os.path.join(log_directory, 'update.{}.log'.format(i))
-            with open(log_path, 'w') as logf:
-                acc_files = [os.path.join(directory, '{}.{}.acc'.format(i, x))
-                             for x in range(self.num_jobs)]
-                est_proc = subprocess.Popen([thirdparty_binary('gmm-est'),
-                                             '--write-occs=' + occs_path,
-                                             '--mix-up=' + str(num_gauss), '--power=' + str(config.power),
-                                             model_path,
-                                             "{} - {}|".format(thirdparty_binary('gmm-sum-accs'),
-                                                               ' '.join(map(make_path_safe, acc_files))),
-                                             next_model_path],
-                                            stderr=logf)
-                est_proc.communicate()
-            self.parse_log_directory(log_directory, i)
-            if i < config.max_iter_inc:
-                num_gauss += inc_gauss
-
-        shutil.copy(os.path.join(directory, '{}.mdl'.format(config.num_iters)),
-                    os.path.join(directory, 'final.mdl'))
-
-        shutil.copy(os.path.join(directory, '{}.occs'.format(config.num_iters)),
-                    os.path.join(directory, 'final.occs'))
-
-        if config.do_lda_mllt:
-            shutil.copy(os.path.join(directory, '{}.mat'.format(config.num_iters-1)),
-                        os.path.join(directory, 'final.mat'))
-
-    def train_lda_mllt(self):
-        '''
-        Perform LDA + MLLT training
-        '''
-
-        if not self.debug:
-            if os.path.exists(self.lda_mllt_final_model_path):
-                print('LDA + MLLT training already done, using previous final.mdl')
-                return
-
-        # N.B: The function _align_lda_mllt() is half-developed, but there doesn't seem to
-        # be a reason for it to actually ever be called (since people will always have
-        # fmllr done immediately before in the pipeline. Can clean/delete later if determined
-        # that we need to actually use it somewhere or not).
-        #if not os.path.exists(self.lda_mllt_ali_directory):
-        #    self._align_lda_mllt()
-        #self._align_lda_mllt()  # half implemented, can come back later or make people run from fmllr
-
-        os.makedirs(os.path.join(self.lda_mllt_directory, 'log'), exist_ok=True)
-
-        self._init_lda_mllt()
-        self._do_lda_mllt_training()
-
-    def _init_lda_mllt(self):
-        '''
-        Initialize LDA + MLLT training.
-        '''
-        config = self.lda_mllt_config
-        directory = self.lda_mllt_directory
-        align_directory = self.tri_fmllr_ali_directory  # The previous
-        mdl_dir = self.tri_fmllr_directory
-
-        if not self.debug:
-            if os.path.exists(os.path.join(directory, '1.mdl')):
-                return
-
-        print('Initializing LDA + MLLT training...')
-
-        context_opts = []
-        ci_phones = self.dictionary.silence_csl
-
-        log_path = os.path.join(directory, 'log', 'questions.log')
-        tree_path = os.path.join(directory, 'tree')
-        treeacc_path = os.path.join(directory, 'treeacc')
-        sets_int_path = os.path.join(self.dictionary.phones_dir, 'sets.int')
-        roots_int_path = os.path.join(self.dictionary.phones_dir, 'roots.int')
-        extra_question_int_path = os.path.join(self.dictionary.phones_dir, 'extra_questions.int')
-        topo_path = os.path.join(self.dictionary.output_directory, 'topo')
-        questions_path = os.path.join(directory, 'questions.int')
-        questions_qst_path = os.path.join(directory, 'questions.qst')
-
-        final_mdl_path = os.path.join(self.tri_fmllr_directory)
-
-        # Accumulate LDA stats
-        lda_acc_stats(directory, self.corpus.split_directory, align_directory, config, ci_phones, self.num_jobs)
-
-        # Accumulating tree stats
-        self.corpus._norm_splice_transform_feats(self.lda_mllt_directory)
-        tree_stats(directory, align_directory, self.corpus.split_directory, ci_phones,
-                   self.num_jobs, feature_name='cmvnsplicetransformfeats')
-
-        # Getting questions for tree clustering
-        log_path = os.path.join(directory, 'log', 'cluster_phones.log')
-        with open(log_path, 'w') as logf:
-            subprocess.call([thirdparty_binary('cluster-phones')] + context_opts +
-                            [treeacc_path, sets_int_path, questions_path], stderr=logf)
-
-        with open(extra_question_int_path, 'r') as inf, \
-                open(questions_path, 'a') as outf:
-            for line in inf:
-                outf.write(line)
-
-        log_path = os.path.join(directory, 'log', 'compile_questions.log')
-        with open(log_path, 'w') as logf:
-            subprocess.call([thirdparty_binary('compile-questions')] + context_opts +
-                            [topo_path, questions_path, questions_qst_path],
-                            stderr=logf)
-
-        # Building the tree
-        log_path = os.path.join(directory, 'log', 'build_tree.log')
-        with open(log_path, 'w') as logf:
-            subprocess.call([thirdparty_binary('build-tree')] + context_opts +
-                            ['--verbose=1', '--max-leaves={}'.format(config.initial_gauss_count),
-                             '--cluster-thresh={}'.format(config.cluster_threshold),
-                             treeacc_path, roots_int_path, questions_qst_path,
-                             topo_path, tree_path], stderr=logf)
-
-        # Initializing the model
-        log_path = os.path.join(directory, 'log', 'init_model.log')
-        occs_path = os.path.join(directory, '0.occs')
-        mdl_path = os.path.join(directory, '0.mdl')
-        with open(log_path, 'w') as logf:
-            subprocess.call([thirdparty_binary('gmm-init-model'),
-                             '--write-occs=' + occs_path, tree_path, treeacc_path,
-                             topo_path, mdl_path], stderr=logf)
-        shutil.copy(mdl_path, os.path.join(directory, '1.mdl'))
-        shutil.copy(occs_path, os.path.join(directory, '1.occs'))
-
-        convert_alignments(directory, align_directory, self.num_jobs)
-
-        compile_train_graphs(directory, self.dictionary.output_directory,
-                             self.corpus.split_directory, self.num_jobs)
-
-        if os.path.exists(os.path.join(align_directory, 'trans.0')):            
-            for i in range(self.num_jobs):                                      
-                shutil.copy(os.path.join(align_directory, 'trans.{}'.format(i)),
-                            os.path.join(directory, 'trans.{}'.format(i)))
-
-    def _do_lda_mllt_training(self):
-        self.call_back('Beginning LDA + MLLT training...')
-        self._do_training(self.lda_mllt_directory, self.lda_mllt_config)
-
-    def train_nnet_basic(self):
-        '''
-        Perform neural network training
-        '''
-
-        os.makedirs(os.path.join(self.nnet_basic_directory, 'log'), exist_ok=True)
-
-        split_directory = self.corpus.split_directory
-        config = self.nnet_basic_config
-        tri_fmllr_config = self.tri_fmllr_config
-        directory = self.nnet_basic_directory
-        nnet_align_directory = self.nnet_basic_ali_directory
-        align_directory = self.tri_fmllr_ali_directory
-        lda_directory = self.lda_mllt_directory
-        egs_directory = os.path.join(directory, 'egs')
-        training_directory = self.corpus.output_directory
-
-        sets_int_path = os.path.join(self.dictionary.phones_dir, 'sets.int')
-        roots_int_path = os.path.join(self.dictionary.phones_dir, 'roots.int')
-        extra_question_int_path = os.path.join(self.dictionary.phones_dir, 'extra_questions.int')
-        topo_path = os.path.join(self.dictionary.output_directory, 'topo')
-        L_fst_path = os.path.join(self.dictionary.output_directory, 'L.fst')
-        ali_tree_path = os.path.join(align_directory, 'tree')
-        shutil.copy(ali_tree_path, os.path.join(directory, 'tree'))
-
-        mdl_path = os.path.join(align_directory, 'final.mdl')
-        raw_feats = os.path.join(training_directory, 'feats.scp')
-
-        tree_info_proc = subprocess.Popen([thirdparty_binary('tree-info'),
-                                          os.path.join(align_directory, 'tree')],
-                                          stdout=subprocess.PIPE)
-        tree_info = tree_info_proc.stdout.read()
-        tree_info = tree_info.split()
-        num_leaves = tree_info[1]
-        num_leaves = num_leaves.decode("utf-8")
-
-        lda_dim = self.lda_mllt_config.dim 
-
-        # Extract iVectors
-        self._extract_ivectors()
-
-        # Get LDA matrix
-        fixed_ivector_dir = self.extracted_ivector_directory
-        get_lda_nnet(directory, align_directory, fixed_ivector_dir, training_directory,
-                     split_directory, raw_feats, self.dictionary.optional_silence_csl, config, self.num_jobs)
-
-        log_path = os.path.join(directory, 'log', 'lda_matrix.log')
-        with open(log_path, 'w') as logf:
-            acc_files = [os.path.join(directory, 'lda.{}.acc'.format(x))
-                         for x in range(self.num_jobs)]
-            sum_lda_accs_proc = subprocess.Popen([thirdparty_binary('sum-lda-accs'),
-                                                 os.path.join(directory, 'lda.acc')]
-                                                 + acc_files,
-                                                 stderr=logf)
-            sum_lda_accs_proc.communicate()
-
-            lda_mat_proc = subprocess.Popen([thirdparty_binary('nnet-get-feature-transform'),
-                                            '--dim=' + str(lda_dim),
-                                            os.path.join(directory, 'lda.mat'),
-                                            os.path.join(directory, 'lda.acc')],
-                                            stderr=logf)
-            lda_mat_proc.communicate()
-        lda_mat_path = os.path.join(directory, 'lda.mat')
-
-
-        # Get examples for training
-        os.makedirs(egs_directory, exist_ok=True)
-
-        # # Get valid uttlist and train subset uttlist
-        valid_uttlist = os.path.join(directory, 'valid_uttlist')
-        train_subset_uttlist = os.path.join(directory, 'train_subset_uttlist')
-        training_feats = os.path.join(directory, 'nnet_training_feats')
-        num_utts_subset = 300
-        log_path = os.path.join(directory, 'log', 'training_egs_feats.log')
-
-        with open(log_path, 'w') as logf:
-            with open(valid_uttlist, 'w') as outf:
-                # Get first column from utt2spk (awk-like)
-                utt2spk_col = awk_like(os.path.join(training_directory, 'utt2spk'), 0)
-                # Shuffle the list from the column
-                shuffle(utt2spk_col)
-                # Take only the first num_utts_subset lines
-                utt2spk_col = utt2spk_col[:num_utts_subset]
-                # Write the result to file
-                for line in utt2spk_col:
-                    outf.write(line)
-                    outf.write('\n')
-
-            with open(train_subset_uttlist, 'w') as outf:
-                # Get first column from utt2spk (awk-like)
-                utt2spk_col = awk_like(os.path.join(training_directory, 'utt2spk'), 0)
-                # Filter by the scp list
-                filtered = filter_scp(valid_uttlist, utt2spk_col, exclude=True)
-                # Shuffle the list
-                shuffle(filtered)
-                # Take only the first num_utts_subset lines
-                filtered = filtered[:num_utts_subset]
-                # Write the result to a file
-                for line in filtered:
-                    outf.write(line)
-                    outf.write('\n')
-
-        get_egs(directory, egs_directory, training_directory, split_directory, align_directory,
-                fixed_ivector_dir, training_feats, valid_uttlist,
-                train_subset_uttlist, config, self.num_jobs)
-
-        # Initialize neural net
-        print('Beginning DNN training...')
-        stddev = float(1.0/config.pnorm_input_dim**0.5)
-        online_preconditioning_opts = 'alpha={} num-samples-history={} update-period={} rank-in={} rank-out={} max-change-per-sample={}'.format(config.alpha, config.num_samples_history, config.update_period, config.precondition_rank_in, config.precondition_rank_out, config.max_change_per_sample)
-        nnet_config_path = os.path.join(directory, 'nnet.config')
-        hidden_config_path = os.path.join(directory, 'hidden.config')
-        ivector_dim_path = os.path.join(directory, 'ivector_dim')
-        with open(ivector_dim_path, 'r') as inf:
-            ivector_dim = inf.read().strip()
-        feat_dim = 13 + int(ivector_dim)
-
-        with open(nnet_config_path, 'w', newline='') as nc:
-            nc.write('SpliceComponent input-dim={} left-context={} right-context={} const-component-dim={}\n'.format(feat_dim, config.splice_width, config.splice_width, ivector_dim))
-            nc.write('FixedAffineComponent matrix={}\n'.format(lda_mat_path))
-            nc.write('AffineComponentPreconditionedOnline input-dim={} output-dim={} {} learning-rate={} param-stddev={} bias-stddev={}\n'.format(lda_dim, config.pnorm_input_dim, online_preconditioning_opts, config.initial_learning_rate, stddev, config.bias_stddev))
-            nc.write('PnormComponent input-dim={} output-dim={} p={}\n'.format(config.pnorm_input_dim, config.pnorm_output_dim, config.p))
-            nc.write('NormalizeComponent dim={}\n'.format(config.pnorm_output_dim))
-            nc.write('AffineComponentPreconditionedOnline input-dim={} output-dim={} {} learning-rate={} param-stddev={} bias-stddev={}\n'.format(config.pnorm_output_dim, num_leaves, online_preconditioning_opts, config.initial_learning_rate, stddev, config.bias_stddev))
-            nc.write('SoftmaxComponent dim={}\n'.format(num_leaves))
-
-        with open(hidden_config_path, 'w', newline='') as nc:
-            nc.write('AffineComponentPreconditionedOnline input-dim={} output-dim={} {} learning-rate={} param-stddev={} bias-stddev={}\n'.format(config.pnorm_output_dim, config.pnorm_input_dim, online_preconditioning_opts, config.initial_learning_rate, stddev, config.bias_stddev))
-            nc.write('PnormComponent input-dim={} output-dim={} p={}\n'.format(config.pnorm_input_dim, config.pnorm_output_dim, config.p))
-            nc.write('NormalizeComponent dim={}\n'.format(config.pnorm_output_dim))
-
-        log_path = os.path.join(directory, 'log', 'nnet_init.log')
-        nnet_info_path = os.path.join(directory, 'log', 'nnet_info.log')
-        with open(log_path, 'w') as logf:
-            with open(nnet_info_path, 'w') as outf:
-                nnet_am_init_proc = subprocess.Popen([thirdparty_binary('nnet-am-init'),
-                                                     os.path.join(align_directory, 'tree'),
-                                                     topo_path,
-                                                     "{} {} -|".format(thirdparty_binary('nnet-init'),
-                                                                       nnet_config_path),
-                                                    os.path.join(directory, '0.mdl')],
-                                                    stderr=logf)
-                nnet_am_init_proc.communicate()
-
-                nnet_am_info = subprocess.Popen([thirdparty_binary('nnet-am-info'),
-                                                os.path.join(directory, '0.mdl')],
-                                                stdout=outf,
-                                                stderr=logf)
-                nnet_am_info.communicate()
-
-
-        # Train transition probabilities and set priors
-        #   First combine all previous alignments
-        ali_files = glob.glob(os.path.join(align_directory, 'ali.*'))
-        prev_ali_path = os.path.join(directory, 'prev_ali.')
-        with open(prev_ali_path, 'wb') as outfile:
-            for ali_file in ali_files:
-                with open(os.path.join(align_directory, ali_file), 'rb') as infile:
-                    for line in infile:
-                        outfile.write(line)
-        nnet_train_trans(directory, align_directory, prev_ali_path, self.num_jobs)
-
-        # Get iteration at which we will mix up
-        num_tot_iters = config.num_epochs * config.iters_per_epoch
-        finish_add_layers_iter = config.num_hidden_layers * config.add_layers_period
-        first_modify_iter = finish_add_layers_iter + config.add_layers_period
-        mix_up_iter = (num_tot_iters + finish_add_layers_iter)/2
-
-        # Get iterations at which we will realign
-        realign_iters = []
-        if config.realign_times != 0:
-            div = config.realign_times + 1 # (e.g. realign 2 times = iterations split into 3 sets)
-            step = num_tot_iters / div
-            for i in range(0, num_tot_iters, step):
-                if i == 0 or i == num_tot_iters - 1:
-                    realign_iters.append(i)
-
-        # Training loop
-        for i in range(num_tot_iters):
-            model_path = os.path.join(directory, '{}.mdl'.format(i))
-            next_model_path = os.path.join(directory, '{}.mdl'.format(i + 1))
-
-            # Combine all examples (could integrate validation diagnostics, etc., later-- see egs functions)
-            egs_files = []
-            for file in os.listdir(egs_directory):
-                if file.startswith('egs'):
-                    egs_files.append(file)
-            with open(os.path.join(egs_directory, 'all_egs.egs'), 'wb') as outfile:
-                for egs_file in egs_files:
-                    with open(os.path.join(egs_directory, egs_file), 'rb') as infile:
-                        for line in infile:
-                            outfile.write(line)
-
-            # Get accuracy rates for the current iteration (to pull out graph later)
-            #compute_prob(i, directory, egs_directory, model_path, self.num_jobs)
-            log_path = os.path.join(directory, 'log', 'compute_prob_train.{}.log'.format(i))
-            with open(log_path, 'w') as logf:
-                compute_prob_proc = subprocess.Popen([thirdparty_binary('nnet-compute-prob'),
-                                                     model_path,
-                                                     'ark:{}/all_egs.egs'.format(egs_directory)],
-                                                     stdout=subprocess.PIPE,
-                                                     stderr=logf)
-                log_prob = compute_prob_proc.stdout.read().decode('utf-8').strip()
-                compute_prob_proc.communicate()
-
-            print("Iteration {} of {} \t\t Log-probability: {}".format(i+1, num_tot_iters, log_prob))
-
-            # Pull out and save graphs
-            # This is not quite working when done automatically - to be worked out with unit testing.
-            #get_accuracy_graph(os.path.join(directory, 'log'), os.path.join(directory, 'log'))
-
-            # If it is NOT the first iteration,
-            # AND we still have layers to add,
-            # AND it's the right time to add a layer...
-            if i > 0 and i <= ((config.num_hidden_layers-1)*config.add_layers_period) and ((i-1)%config.add_layers_period) == 0:
-                # Add a new hidden layer
-                mdl = os.path.join(directory, 'tmp{}.mdl'.format(i))
-                log_path = os.path.join(directory, 'log', 'temp_mdl.{}.log'.format(i))
-                with open(log_path, 'w') as logf:
-                    with open(mdl, 'w') as outf:
-                        tmp_mdl_init_proc = subprocess.Popen([thirdparty_binary('nnet-init'),
-                                                            '--srand={}'.format(i),
-                                                            os.path.join(directory, 'hidden.config'),
-                                                            '-'],
-                                                            stdout=subprocess.PIPE,
-                                                            stderr=logf)
-                        tmp_mdl_ins_proc = subprocess.Popen([thirdparty_binary('nnet-insert'),
-                                                            os.path.join(directory, '{}.mdl'.format(i)),
-                                                            '-', '-'],
-                                                            stdin=tmp_mdl_init_proc.stdout,
-                                                            stdout=outf,
-                                                            stderr=logf)
-                        tmp_mdl_ins_proc.communicate()
-
-            # Otherwise just use the past model
-            else:
-                mdl = os.path.join(directory, '{}.mdl'.format(i))
-
-            # Shuffle examples and train nets with SGD
-            nnet_train(directory, egs_directory, mdl, i, self.num_jobs)
-
-            # Get nnet list from the various jobs on this iteration
-            nnets_list = [os.path.join(directory, '{}.{}.mdl'.format((i+1), x))
-                         for x in range(self.num_jobs)]
-
-            if (i+1) >= num_tot_iters:
-                learning_rate = config.final_learning_rate
-            else:
-                learning_rate = config.initial_learning_rate * math.exp(i * math.log(config.final_learning_rate/config.initial_learning_rate)/num_tot_iters)
-
-            log_path = os.path.join(directory, 'log', 'average.{}.log'.format(i))
-            with open(log_path, 'w') as logf:
-                nnet_avg_proc = subprocess.Popen([thirdparty_binary('nnet-am-average')]
-                                                 + nnets_list
-                                                 + ['-'],
-                                                 stdout=subprocess.PIPE,
-                                                 stderr=logf)
-                nnet_copy_proc = subprocess.Popen([thirdparty_binary('nnet-am-copy'),
-                                                  '--learning-rate={}'.format(learning_rate),
-                                                  '-',
-                                                  os.path.join(directory, '{}.mdl'.format(i+1))],
-                                                  stdin=nnet_avg_proc.stdout,
-                                                  stderr=logf)
-                nnet_copy_proc.communicate()
-
-            # If it's the right time, do mixing up
-            if config.mix_up > 0 and i == mix_up_iter:
-                log_path = os.path.join(directory, 'log', 'mix_up.{}.log'.format(i))
-                with open(log_path, 'w') as logf:
-                    nnet_am_mixup_proc = subprocess.Popen([thirdparty_binary('nnet-am-mixup'),
-                                                          '--min-count=10',
-                                                          '--num-mixtures={}'.format(config.mix_up),
-                                                          os.path.join(directory, '{}.mdl'.format(i+1)),
-                                                          os.path.join(directory, '{}.mdl'.format(i+1))],
-                                                          stderr=logf)
-                    nnet_am_mixup_proc.communicate()
-
-            # Realign if it's the right time
-            if i in realign_iters:
-                prev_egs_directory = egs_directory
-                egs_directory = os.path.join(directory, 'egs_{}'.format(i))
-                os.makedirs(egs_directory, exist_ok=True)
-
-                #   Get average posterior for purposes of adjusting priors
-                get_average_posteriors(i, directory, prev_egs_directory, config, self.num_jobs)
-                log_path = os.path.join(directory, 'log', 'vector_sum_exterior.{}.log'.format(i))
-                vectors_to_sum = glob.glob(os.path.join(directory, 'post.{}.*.vec'.format(i)))
-
-                with open(log_path, 'w') as logf:
-                    vector_sum_proc = subprocess.Popen([thirdparty_binary('vector-sum')]
-                                                       + vectors_to_sum
-                                                       + [os.path.join(directory, 'post.{}.vec'.format(i))
-                                                       ],
-                                                       stderr=logf)
-                    vector_sum_proc.communicate()
-
-                #   Readjust priors based on computed posteriors
-                log_path = os.path.join(directory, 'log', 'adjust_priors.{}.log'.format(i))
-                with open(log_path, 'w') as logf:
-                    nnet_adjust_priors_proc = subprocess.Popen([thirdparty_binary('nnet-adjust-priors'),
-                                                               os.path.join(directory, '{}.mdl'.format(i)),
-                                                               os.path.join(directory, 'post.{}.vec'.format(i)),
-                                                               os.path.join(directory, '{}.mdl'.format(i))],
-                                                               stderr=logf)
-                    nnet_adjust_priors_proc.communicate()
-
-                #   Realign:
-                #       Compile train graphs (gets fsts.{} for alignment)
-                compile_train_graphs(directory, self.dictionary.output_directory,
-                                     self.corpus.split_directory, self.num_jobs)
-
-                #       Get alignment feats
-                nnet_get_align_feats(directory, self.corpus.split_directory, fixed_ivector_dir, config, self.num_jobs)
-
-                #       Do alignment
-                nnet_align(i, directory,
-                      self.dictionary.optional_silence_csl,
-                      self.num_jobs, config)
-
-                #     Finally, relabel the egs
-                ali_files = glob.glob(os.path.join(directory, 'ali.*'))
-                alignments = os.path.join(directory, 'alignments.')
-                with open(alignments, 'wb') as outfile:
-                    for ali_file in ali_files:
-                        with open(os.path.join(directory, ali_file), 'rb') as infile:
-                            for line in infile:
-                                outfile.write(line)
-                relabel_egs(i, directory, prev_egs_directory, alignments, egs_directory, self.num_jobs)
-
-
-        # Rename the final model
-        shutil.copy(os.path.join(directory, '{}.mdl'.format(num_tot_iters-1)), os.path.join(directory, 'final.mdl'))
-
-        # Compile train graphs (gets fsts.{} for alignment)
-        compile_train_graphs(directory, self.dictionary.output_directory,
-                             self.corpus.split_directory, self.num_jobs)
-
-        # Get alignment feats
-        nnet_get_align_feats(directory, self.corpus.split_directory, fixed_ivector_dir, config, self.num_jobs)
-
-        # Do alignment
-        nnet_align("final", directory,
-              self.dictionary.optional_silence_csl,
-              self.num_jobs, config, mdl=os.path.join(directory, 'final.mdl'))
-
-    def _extract_ivectors(self):
-        '''
-        Extracts i-vectors from a corpus using the trained i-vector extractor.
-        '''
-        print('Extracting i-vectors...')
-
-        log_dir = os.path.join(self.extracted_ivector_directory, 'log')
-        os.makedirs(log_dir, exist_ok=True)
-
-        # To do still for release: maybe add arguments to command line to tell MFA which
-        # i-vector extractor to use.
-
-        directory = self.extracted_ivector_directory
-
-        # Only one option for now - make this an argument eventually.
-        # Librispeech 100 chosen because of large number of speakers, not necessarily longer length. 
-        # Thesis results tentatively confirmed that more speakers in ivector extractor => better results.
-        ivector_extractor = IvectorExtractor(os.path.join(os.path.dirname(__file__), '../../pretrained_models/ls_100_ivector_extractor.zip'))
-        ivector_extractor_directory = os.path.join(self.temp_directory, 'ivector_extractor')
-        ivector_extractor.export_ivector_extractor(ivector_extractor_directory)
-
-        split_dir = self.corpus.split_directory
-        train_dir = self.corpus.output_directory
-        config = self.ivector_extractor_config
-        training_directory = self.corpus.output_directory
-
-        # To make a directory for corpus with just 2 utterances per speaker
-        # (left commented out in case we ever decide to do this)
-        """max2_dir = os.path.join(directory, 'max2')
-        os.makedirs(max2_dir, exist_ok=True)
-        mfa_working_dir = os.getcwd()
-        os.chdir("/Users/mlml/Documents/Project/kaldi2/egs/wsj/s5/steps/online/nnet2")
-        copy_data_sh = "/Users/mlml/Documents/Project/kaldi2/egs/wsj/s5/steps/online/nnet2/copy_data_dir.sh"
-        log_path = os.path.join(directory, 'log', 'max2.log')
-        with open(log_path, 'w') as logf:
-            command = [copy_data_sh, '--utts-per-spk-max', '2', train_dir, max2_dir]
-            max2_proc = subprocess.Popen(command,
-                                         stderr=logf)
-            max2_proc.communicate()
-        os.chdir(mfa_working_dir)"""
-
-        # Write a "cmvn config" file (this is blank in the actual kaldi code, but it needs the argument passed)
-        cmvn_config = os.path.join(directory, 'online_cmvn.conf')
-        with open(cmvn_config, 'w') as cconf:
-            cconf.write("")
-
-        # Write a "splice config" file
-        splice_config = os.path.join(directory, 'splice.conf')
-        with open(splice_config, 'w') as sconf:
-            sconf.write(config.splice_opts[0])
-            sconf.write('\n')
-            sconf.write(config.splice_opts[1])
-
-        # Write a "config" file to input to the extraction binary
-        ext_config = os.path.join(directory, 'ivector_extractor.conf')
-        with open(ext_config, 'w') as ieconf:
-            ieconf.write('--cmvn-config={}\n'.format(cmvn_config))
-            ieconf.write('--ivector-period={}\n'.format(config.ivector_period))
-            ieconf.write('--splice-config={}\n'.format(splice_config))
-            ieconf.write('--lda-matrix={}\n'.format(os.path.join(ivector_extractor_directory, 'final.mat')))
-            ieconf.write('--global-cmvn-stats={}\n'.format(os.path.join(ivector_extractor_directory, 'global_cmvn.stats')))
-            ieconf.write('--diag-ubm={}\n'.format(os.path.join(ivector_extractor_directory, 'final.dubm')))
-            ieconf.write('--ivector-extractor={}\n'.format(os.path.join(ivector_extractor_directory, 'final.ie')))
-            ieconf.write('--num-gselect={}\n'.format(config.num_gselect))
-            ieconf.write('--min-post={}\n'.format(config.min_post))
-            ieconf.write('--posterior-scale={}\n'.format(config.posterior_scale))
-            ieconf.write('--max-remembered-frames=1000\n')
-            ieconf.write('--max-count={}\n'.format(0))
-
-        # Extract i-vectors
-        extract_ivectors(directory, training_directory, ext_config, config, self.num_jobs)
-
-        # Combine i-vectors across jobs
-        file_list = []
-        for j in range(self.num_jobs):
-            file_list.append(os.path.join(directory, 'ivector_online.{}.scp'.format(j)))
-
-        with open(os.path.join(directory, 'ivector_online.scp'), 'w') as outfile:
-            for fname in file_list:
-                with open(fname) as infile:
-                    for line in infile:
-                        outfile.write(line)
->>>>>>> 87aae96d
+        raise NotImplementedError