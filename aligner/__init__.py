--- conflicted
+++ resolved
@@ -29,8 +29,6 @@
 
 import aligner.utils as utils
 
-<<<<<<< HEAD
 import aligner.g2p_trainer as trainer
-=======
+
 import aligner.dictmaker as dictmaker
->>>>>>> 13060240
