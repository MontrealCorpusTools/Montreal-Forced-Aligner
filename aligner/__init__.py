__ver_major__ = 0
__ver_minor__ = 8
__ver_patch__ = 0
__ver_tuple__ = (__ver_major__, __ver_minor__, __ver_patch__)
__version__ = "%d.%d.%d" % __ver_tuple__

<<<<<<< HEAD
__all__ = ['aligner', 'command_line', 'models.py', 'corpus', 'config', 'dictionary', 'exceptions',
            'helper', 'multiprocessing', 'textgrid', 'utils']
=======
__all__ = ['aligner', 'command_line', 'archive', 'corpus', 'config', 'dictionary', 'exceptions',
            'helper', 'multiprocessing', 'textgrid', 'utils', 'g2p']
>>>>>>> fe6caab3

import aligner.aligner as aligner

import aligner.command_line as command_line

import aligner.models as archive

import aligner.corpus as corpus

import aligner.dictionary as dictionary

import aligner.exceptions as exceptions

import aligner.helper as helper

import aligner.config as config

import aligner.multiprocessing as multiprocessing

import aligner.textgrid as textgrid

import aligner.utils as utils

import aligner.g2p as g2p
<|MERGE_RESOLUTION|>--- conflicted
+++ resolved
@@ -4,19 +4,14 @@
 __ver_tuple__ = (__ver_major__, __ver_minor__, __ver_patch__)
 __version__ = "%d.%d.%d" % __ver_tuple__
 
-<<<<<<< HEAD
-__all__ = ['aligner', 'command_line', 'models.py', 'corpus', 'config', 'dictionary', 'exceptions',
-            'helper', 'multiprocessing', 'textgrid', 'utils']
-=======
-__all__ = ['aligner', 'command_line', 'archive', 'corpus', 'config', 'dictionary', 'exceptions',
+__all__ = ['aligner', 'command_line', 'models', 'corpus', 'config', 'dictionary', 'exceptions',
             'helper', 'multiprocessing', 'textgrid', 'utils', 'g2p']
->>>>>>> fe6caab3
 
 import aligner.aligner as aligner
 
 import aligner.command_line as command_line
 
-import aligner.models as archive
+import aligner.models as models
 
 import aligner.corpus as corpus
 
