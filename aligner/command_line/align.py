import sys
import shutil
import os
import time
import argparse
import multiprocessing as mp
import yaml

from aligner import __version__
from aligner.corpus import Corpus
from aligner.dictionary import Dictionary
from aligner.aligner import PretrainedAligner
from aligner.models import AcousticModel
from aligner.config import TEMP_DIR

#from .trainable import train_lda_mllt, train_nnet_basic


class DummyArgs(object):
    def __init__(self):
        self.speaker_characters = 0
        self.num_jobs = 0
        self.verbose = False
        self.clean = True
        self.fast = True
        self.no_speaker_adaptation = False
        self.debug = False
        self.errors = False
        self.temp_directory = None


class DummyArgs(object):
    def __init__(self):
        self.speaker_characters = 0
        self.num_jobs = 0
        self.verbose = False
        self.clean = True
        self.fast = True
        self.no_speaker_adaptation = False
        self.debug = False
        self.errors = False
        self.temp_directory = None


def fix_path():
    if getattr(sys, 'frozen', False):
        base_dir = os.path.dirname(sys.executable)
        if sys.platform == 'win32':
            thirdparty_dir = os.path.join(base_dir, 'thirdparty', 'bin')
        else:
            thirdparty_dir = os.path.join(base_dir, 'thirdparty', 'bin')
    else:
        base_dir = os.path.dirname(os.path.dirname(os.path.dirname(os.path.realpath(__file__))))
        thirdparty_dir = os.path.join(base_dir, 'thirdparty', 'bin')
    old_path = os.environ.get('PATH', '')
    if sys.platform == 'win32':
<<<<<<< HEAD
        #os.environ['PATH'] = thirdparty_dir + ';' + os.environ['PATH']
        os.environ['PATH'] = thirdparty_dir + ';' + old_path
    else:
        #os.environ['PATH'] = thirdparty_dir + ':' + os.environ['PATH']
=======
        os.environ['PATH'] = thirdparty_dir + ';' + old_path
    else:
>>>>>>> 3f548a89
        os.environ['PATH'] = thirdparty_dir + ':' + old_path
        os.environ['LD_LIBRARY_PATH'] = thirdparty_dir + ':' + os.environ.get('LD_LIBRARY_PATH', '')


def unfix_path():
    if sys.platform == 'win32':
        sep = ';'
    else:
        sep = ':'

    os.environ['PATH'] = sep.join(os.environ['PATH'].split(sep)[1:])


PRETRAINED_LANGUAGES = ['english']


def align_corpus(args):
    all_begin = time.time()
    if not args.temp_directory:
        temp_dir = TEMP_DIR
    else:
        temp_dir = os.path.expanduser(args.temp_directory)
    corpus_name = os.path.basename(args.corpus_directory)
    if corpus_name == '':
        args.corpus_directory = os.path.dirname(args.corpus_directory)
        corpus_name = os.path.basename(args.corpus_directory)
    data_directory = os.path.join(temp_dir, corpus_name)
    conf_path = os.path.join(data_directory, 'config.yml')
    if os.path.exists(conf_path):
        with open(conf_path, 'r') as f:
            conf = yaml.load(f)
    else:
        conf = {'dirty': False,
                'begin': time.time(),
                'version': __version__,
                'type': 'align',
                'corpus_directory': args.corpus_directory,
                'dictionary_path': args.dictionary_path}
    if getattr(args, 'clean', False) \
            or conf['dirty'] or conf['type'] != 'align' \
            or conf['corpus_directory'] != args.corpus_directory\
            or conf['version'] != __version__\
            or conf['dictionary_path'] != args.dictionary_path:
        shutil.rmtree(data_directory, ignore_errors=True)
        shutil.rmtree(args.output_directory, ignore_errors=True)

    os.makedirs(data_directory, exist_ok=True)
    os.makedirs(args.output_directory, exist_ok=True)
    use_speaker_info = not args.no_speaker_adaptation
    try:
        corpus = Corpus(args.corpus_directory, data_directory,
                        speaker_characters=args.speaker_characters,
                        num_jobs=args.num_jobs,
                        use_speaker_information=use_speaker_info,
                        ignore_exceptions=getattr(args, 'ignore_exceptions', False))
        print(corpus.speaker_utterance_info())
        acoustic_model = AcousticModel(args.acoustic_model_path)
        dictionary = Dictionary(args.dictionary_path, data_directory, word_set=corpus.word_set)
        acoustic_model.validate(dictionary)
        begin = time.time()
        a = PretrainedAligner(corpus, dictionary, acoustic_model, args.output_directory, temp_directory=data_directory,
                              num_jobs=getattr(args, 'num_jobs', 3),
                              speaker_independent=getattr(args, 'no_speaker_adaptation', False),
<<<<<<< HEAD
                              debug=getattr(args, 'debug', False),
                              skip_input=getattr(args, 'quiet', False),
                              nnet=getattr(args, 'artificial_neural_net', False))
=======
                              debug=getattr(args, 'debug', False), skip_input=getattr(args, 'quiet', False))
>>>>>>> 3f548a89
        if getattr(args, 'errors', False):
            check = a.test_utterance_transcriptions()
            if not getattr(args, 'quiet', False) and not check:
                user_input = input('Would you like to abort to fix transcription issues? (Y/N)')
                if user_input.lower() == 'y':
                    return
        if args.debug:
            print('Setup pretrained aligner in {} seconds'.format(time.time() - begin))
        a.verbose = args.verbose
        utt_oov_path = os.path.join(corpus.split_directory, 'utterance_oovs.txt')
        if os.path.exists(utt_oov_path):
            shutil.copy(utt_oov_path, args.output_directory)
        oov_path = os.path.join(corpus.split_directory, 'oovs_found.txt')
        if os.path.exists(oov_path):
            shutil.copy(oov_path, args.output_directory)
<<<<<<< HEAD

=======
>>>>>>> 3f548a89
        begin = time.time()
        if not args.artificial_neural_net:
            a.do_align()
        else:
            a.do_align_nnet()
        if args.debug:
            print('Performed alignment in {} seconds'.format(time.time() - begin))

        begin = time.time()
        a.export_textgrids()
        if args.debug:
            print('Exported TextGrids in {} seconds'.format(time.time() - begin))
        print('Done! Everything took {} seconds'.format(time.time() - all_begin))
    except:
        conf['dirty'] = True
        raise
    finally:
        with open(conf_path, 'w') as f:
            yaml.dump(conf, f)


def align_included_model(args):
    if getattr(sys, 'frozen', False):
        root_dir = os.path.dirname(os.path.dirname(sys.executable))
    else:
        path = os.path.abspath(__file__)
        root_dir = os.path.dirname(os.path.dirname(os.path.dirname(path)))
    pretrained_dir = os.path.join(root_dir, 'pretrained_models')
    args.acoustic_model_path = os.path.join(pretrained_dir, '{}.zip'.format(args.acoustic_model_path.lower()))
    align_corpus(args)


def validate_args(args):
    if args.acoustic_model_path.lower() in PRETRAINED_LANGUAGES:
        align_included_model(args)
    elif args.acoustic_model_path.lower().endswith('.zip'):
        align_corpus(args)
    else:
        raise (Exception(
            'The language \'{}\' is not currently included in the distribution, '
            'please align via training or specify one of the following language names: {}.'.format(
                args.acoustic_model_path.lower(), ', '.join(PRETRAINED_LANGUAGES))))


if __name__ == '__main__':  # pragma: no cover
    mp.freeze_support()

    parser = argparse.ArgumentParser()
    parser.add_argument('corpus_directory', help='Full path to the directory to align')
    parser.add_argument('dictionary_path', help='Full path to the pronunciation dictionary to use')
    parser.add_argument('acoustic_model_path',
                        help='Full path to the archive containing pre-trained model or language ({})'.format(
                            ', '.join(PRETRAINED_LANGUAGES)))
    parser.add_argument('output_directory', help="Full path to output directory, will be created if it doesn't exist")
    parser.add_argument('-s', '--speaker_characters', type=str, default='0',
                        help='Number of characters of file names to use for determining speaker, '
                             'default is to use directory names')
    parser.add_argument('-t', '--temp_directory', type=str, default='',
                        help='Temporary directory root to use for aligning, default is ~/Documents/MFA')
    parser.add_argument('-j', '--num_jobs', type=int, default=3,
                        help='Number of cores to use while aligning')
    parser.add_argument('-v', '--verbose', help="Output debug messages about alignment", action='store_true')
    parser.add_argument('-n', '--no_speaker_adaptation',
                        help="Only use speaker independent models, with no speaker adaptation", action='store_true')
    parser.add_argument('-c', '--clean', help="Remove files from previous runs", action='store_true')
    parser.add_argument('-d', '--debug', help="Debug the aligner", action='store_true')
    parser.add_argument('-e', '--errors', help="Test for transcription errors in files to be aligned",
                        action='store_true')
    parser.add_argument('-i', '--ignore_exceptions', help='Ignore exceptions raised when parsing data',
                        action='store_true')
    parser.add_argument('-q', '--quiet', help='Ignore exceptions raised when parsing data',
                        action='store_true')
<<<<<<< HEAD
    parser.add_argument('-a', '--artificial_neural_net', action='store_true')

=======
>>>>>>> 3f548a89
    args = parser.parse_args()
    try:
        args.speaker_characters = int(args.speaker_characters)
    except ValueError:
        pass
    fix_path()
    validate_args(args)
    unfix_path()<|MERGE_RESOLUTION|>--- conflicted
+++ resolved
@@ -54,15 +54,10 @@
         thirdparty_dir = os.path.join(base_dir, 'thirdparty', 'bin')
     old_path = os.environ.get('PATH', '')
     if sys.platform == 'win32':
-<<<<<<< HEAD
         #os.environ['PATH'] = thirdparty_dir + ';' + os.environ['PATH']
         os.environ['PATH'] = thirdparty_dir + ';' + old_path
     else:
         #os.environ['PATH'] = thirdparty_dir + ':' + os.environ['PATH']
-=======
-        os.environ['PATH'] = thirdparty_dir + ';' + old_path
-    else:
->>>>>>> 3f548a89
         os.environ['PATH'] = thirdparty_dir + ':' + old_path
         os.environ['LD_LIBRARY_PATH'] = thirdparty_dir + ':' + os.environ.get('LD_LIBRARY_PATH', '')
 
@@ -126,13 +121,9 @@
         a = PretrainedAligner(corpus, dictionary, acoustic_model, args.output_directory, temp_directory=data_directory,
                               num_jobs=getattr(args, 'num_jobs', 3),
                               speaker_independent=getattr(args, 'no_speaker_adaptation', False),
-<<<<<<< HEAD
                               debug=getattr(args, 'debug', False),
                               skip_input=getattr(args, 'quiet', False),
                               nnet=getattr(args, 'artificial_neural_net', False))
-=======
-                              debug=getattr(args, 'debug', False), skip_input=getattr(args, 'quiet', False))
->>>>>>> 3f548a89
         if getattr(args, 'errors', False):
             check = a.test_utterance_transcriptions()
             if not getattr(args, 'quiet', False) and not check:
@@ -148,10 +139,7 @@
         oov_path = os.path.join(corpus.split_directory, 'oovs_found.txt')
         if os.path.exists(oov_path):
             shutil.copy(oov_path, args.output_directory)
-<<<<<<< HEAD
-
-=======
->>>>>>> 3f548a89
+
         begin = time.time()
         if not args.artificial_neural_net:
             a.do_align()
@@ -224,11 +212,8 @@
                         action='store_true')
     parser.add_argument('-q', '--quiet', help='Ignore exceptions raised when parsing data',
                         action='store_true')
-<<<<<<< HEAD
     parser.add_argument('-a', '--artificial_neural_net', action='store_true')
 
-=======
->>>>>>> 3f548a89
     args = parser.parse_args()
     try:
         args.speaker_characters = int(args.speaker_characters)
