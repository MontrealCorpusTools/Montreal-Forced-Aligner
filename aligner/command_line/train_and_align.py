--- conflicted
+++ resolved
@@ -63,13 +63,9 @@
         a = TrainableAligner(corpus, dictionary, args.output_directory,
                              temp_directory=data_directory,
                              mono_params=mono_params, tri_params=tri_params,
-<<<<<<< HEAD
                              tri_fmllr_params=tri_fmllr_params, num_jobs=args.num_jobs,
                              skip_input=getattr(args,'quiet', False),
                              nnet=getattr(args, 'artificial_neural_net', False))
-=======
-                             tri_fmllr_params=tri_fmllr_params, num_jobs=args.num_jobs, skip_input=getattr(args,'quiet', False))
->>>>>>> 3f548a89
         a.verbose = args.verbose
 
         # GMM training (looks like it needs to be done either way, as a starter for nnet)
@@ -125,12 +121,9 @@
     a = TrainableAligner(corpus, dictionary, args.output_directory,
                          temp_directory=data_directory,
                          mono_params=mono_params, tri_params=tri_params,
-<<<<<<< HEAD
                          tri_fmllr_params=tri_fmllr_params, num_jobs=args.num_jobs, debug=args.debug,
                          skip_input=getattr(args,'quiet', False))
-=======
-                         tri_fmllr_params=tri_fmllr_params, num_jobs=args.num_jobs, debug=args.debug, skip_input=getattr(args,'quiet', False))
->>>>>>> 3f548a89
+
     a.verbose = args.verbose
     a.train_mono()
     a.export_textgrids()
