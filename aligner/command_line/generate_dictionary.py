--- conflicted
+++ resolved
@@ -7,10 +7,6 @@
 
 from aligner.exceptions import ArgumentError
 from aligner.config import TEMP_DIR
-from aligner.command_line.align import fix_path, unfix_path
-
-
-
 from aligner.command_line.align import fix_path, unfix_path
 
 
@@ -62,10 +58,7 @@
     
     args = parser.parse_args()
     fix_path()
-<<<<<<< HEAD
-    
-=======
->>>>>>> d17f9abe
+
     validate(args)
     generate_dict(args)
-    unfix_path()+    unfix_path()
