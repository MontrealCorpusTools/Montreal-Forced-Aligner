--- conflicted
+++ resolved
@@ -52,13 +52,6 @@
     parser.add_argument('-t', '--temp_directory', type=str, default='',
                         help='Temporary directory root to use for dictionary generation, default is ~/Documents/MFA')
 
-<<<<<<< HEAD
-    parser.add_argument("--korean", action='store_true',
-                        help="Set to true if corpus is in Korean. "
-                             "Decomposes Hangul into separate letters (jamo) and increases accuracy")
-    
-=======
->>>>>>> 43fe37eb
     args = parser.parse_args()
     fix_path()
 
