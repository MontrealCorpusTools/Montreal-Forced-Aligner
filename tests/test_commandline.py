import os
import pytest

from aligner.command_line.align import align_corpus, align_included_model

from aligner.command_line.train_and_align import align_corpus as train_and_align_corpus, align_corpus_no_dict
from aligner.command_line.generate_dictionary import generate_dict
from aligner.command_line.train_g2p import train_g2p

from aligner.exceptions import PronunciationAcousticMismatchError


class DummyArgs(object):
    def __init__(self):
        self.speaker_characters = 0
        self.num_jobs = 0
        self.verbose = False
        self.clean = True
        self.fast = True
        self.no_speaker_adaptation = False
        self.debug = False
        self.errors = False
        self.temp_directory = None
        self.quiet = True
<<<<<<< HEAD
        self.artificial_neural_net = False
=======
>>>>>>> 3f548a89


class G2PDummyArgs(object):
    def __init__(self):
        self.temp_directory = None
        self.window_size = 2



large = pytest.mark.skipif(
    pytest.config.getoption("--skiplarge"),
    reason="remove --skiplarge option to run"
)


def assert_export_exist(old_directory, new_directory):
    for root, dirs, files in os.walk(old_directory):
        new_root = root.replace(old_directory, new_directory)
        for d in dirs:
            assert (os.path.exists(os.path.join(new_root, d)))
        for f in files:
            if not f.endswith('.wav'):
                continue
            new_f = f.replace('.wav', '.TextGrid')
            assert (os.path.exists(os.path.join(new_root, new_f)))


def test_align_basic(basic_corpus_dir, sick_dict_path, generated_dir, large_dataset_dictionary):
    args = DummyArgs()
    args.acoustic_model_path = 'english'
    args.corpus_directory = basic_corpus_dir
    args.dictionary_path = sick_dict_path
    args.output_directory = os.path.join(generated_dir, 'basic_output')
    args.quiet = True
    with pytest.raises(PronunciationAcousticMismatchError):
        align_included_model(args)

    args.acoustic_model_path = 'english'
    args.corpus_directory = basic_corpus_dir
    args.dictionary_path = large_dataset_dictionary
    args.output_directory = os.path.join(generated_dir, 'basic_output')
    align_included_model(args)
<<<<<<< HEAD

def test_nnet_export_model(basic_corpus_dir, large_prosodylab_format_directory, sick_dict_path, generated_dir, large_dataset_dictionary):
    args = DummyArgs()
    args.artificial_neural_net = True
    args.debug = True
    args.output_model_path = os.path.join(generated_dir, 'nnet_test_model.zip')
    args.corpus_directory = large_prosodylab_format_directory
    args.dictionary_path = large_dataset_dictionary
    args.output_directory = os.path.join(generated_dir, 'nnet_basic_output_selftrained_outputting_model3')
    train_and_align_corpus(args)
=======
>>>>>>> 3f548a89

def test_pretrained_nnet(basic_corpus_dir, sick_dict_path, generated_dir, large_dataset_dictionary):
    args = DummyArgs()
    args.acoustic_model_path = os.path.join(generated_dir, 'nnet_test_model')
    args.corpus_directory = basic_corpus_dir
    print(basic_corpus_dir)
    args.dictionary_path = large_dataset_dictionary
    args.output_directory = os.path.join(generated_dir, 'nnet_basic_output_trained_on_same')
    args.artificial_neural_net = True
    args.debug = True
    align_included_model(args)

def test_train_align_nnet(basic_corpus_dir, large_prosodylab_format_directory, sick_dict_path, generated_dir, large_dataset_dictionary):
    args = DummyArgs()
    args.artificial_neural_net = True
    args.debug = True
    args.output_model_path = None
    args.corpus_directory = basic_corpus_dir
    args.dictionary_path = large_dataset_dictionary
    args.output_directory = os.path.join(generated_dir, 'nnet_basic_output_selftrained')
    train_and_align_corpus(args)

def test_align_basic_errors(basic_corpus_dir, large_dataset_dictionary, generated_dir):
    args = DummyArgs()
    args.errors = True
    args.quiet = True
    args.acoustic_model_path = 'english'
    args.corpus_directory = basic_corpus_dir
    args.dictionary_path = large_dataset_dictionary
    args.output_directory = os.path.join(generated_dir, 'basic_output')
    align_included_model(args)


def test_align_basic_debug(basic_corpus_dir, large_dataset_dictionary, generated_dir):
    args = DummyArgs()
    args.debug = True
    args.quiet = True
    args.acoustic_model_path = 'english'
    args.corpus_directory = basic_corpus_dir
    args.dictionary_path = large_dataset_dictionary
    args.output_directory = os.path.join(generated_dir, 'basic_output')
    align_included_model(args)


@large
def test_align_large_prosodylab(large_prosodylab_format_directory, prosodylab_output_directory,
                                large_dataset_dictionary):
    args = DummyArgs()
    args.quiet = True
    args.acoustic_model_path = 'english'
    args.corpus_directory = large_prosodylab_format_directory
    args.dictionary_path = large_dataset_dictionary
    args.output_directory = prosodylab_output_directory
    align_included_model(args)
    # assert_export_exist(large_prosodylab_format_directory, prosodylab_output_directory)


@large
def test_train_large_prosodylab(large_prosodylab_format_directory,
                                large_dataset_dictionary, prosodylab_output_directory,
                                prosodylab_output_model_path, temp_dir):
    args = DummyArgs()
    args.quiet = True
    args.num_jobs = 2
    args.fast = True
    args.quiet = True
    args.corpus_directory = large_prosodylab_format_directory
    args.dictionary_path = large_dataset_dictionary
    args.output_directory = prosodylab_output_directory
    args.output_model_path = prosodylab_output_model_path
    args.temp_directory = temp_dir
    train_and_align_corpus(args)
    # assert_export_exist(large_prosodylab_format_directory, prosodylab_output_directory)
    assert (os.path.exists(args.output_model_path))

    args.clean = False
    train_and_align_corpus(args)


@large
def test_train_single_speaker_prosodylab(single_speaker_prosodylab_format_directory,
                                         large_dataset_dictionary,
                                         prosodylab_output_directory,
                                         prosodylab_output_model_path):
    args = DummyArgs()
    args.quiet = True
    args.num_jobs = 2
    args.fast = True
    args.quiet = True
    args.corpus_directory = single_speaker_prosodylab_format_directory
    args.dictionary_path = large_dataset_dictionary
    args.output_directory = prosodylab_output_directory
    args.output_model_path = prosodylab_output_model_path
    train_and_align_corpus(args)
    # assert_export_exist(single_speaker_prosodylab_format_directory, prosodylab_output_directory)
    assert (os.path.exists(args.output_model_path))


## TEXTGRID

@large
def test_align_large_textgrid(large_textgrid_format_directory, textgrid_output_directory, large_dataset_dictionary):
    args = DummyArgs()
    args.quiet = True
    args.acoustic_model_path = 'english'
    args.corpus_directory = large_textgrid_format_directory
    args.output_directory = textgrid_output_directory
    args.dictionary_path = large_dataset_dictionary
    align_included_model(args)
    # assert_export_exist(large_textgrid_format_directory, textgrid_output_directory)


@large
def test_train_large_textgrid(large_textgrid_format_directory,
                              large_dataset_dictionary, textgrid_output_directory,
                              textgrid_output_model_path):
    args = DummyArgs()
    args.quiet = True
    args.num_jobs = 2
    args.fast = True
    args.corpus_directory = large_textgrid_format_directory
    args.dictionary_path = large_dataset_dictionary
    args.output_directory = textgrid_output_directory
    args.output_model_path = textgrid_output_model_path
    train_and_align_corpus(args)
    # assert_export_exist(large_textgrid_format_directory, textgrid_output_directory)
    assert (os.path.exists(args.output_model_path))


@large
def test_train_large_textgrid_nodict(large_textgrid_format_directory,
                                     textgrid_output_directory,
                                     textgrid_output_model_path):
    args = DummyArgs()
    args.quiet = True
    args.num_jobs = 2
    args.fast = True
    args.corpus_directory = large_textgrid_format_directory
    args.output_directory = textgrid_output_directory
    args.output_model_path = textgrid_output_model_path
    align_corpus_no_dict(args)
    # assert_export_exist(large_textgrid_format_directory, textgrid_output_directory)
    assert (os.path.exists(args.output_model_path))


def test_train_g2p(sick_dict_path, sick_g2p_model_path):
    args = G2PDummyArgs()
    args.validate = True
    args.dictionary_path = sick_dict_path
    args.output_model_path = sick_g2p_model_path
    train_g2p(args)
    assert (os.path.exists(sick_g2p_model_path))


def test_generate_dict(basic_corpus_dir, sick_g2p_model_path, g2p_sick_output):
    args = G2PDummyArgs()
    args.g2p_model_path = sick_g2p_model_path
    args.corpus_directory = basic_corpus_dir
    args.output_path = g2p_sick_output
    generate_dict(args)
    assert (os.path.exists(g2p_sick_output))<|MERGE_RESOLUTION|>--- conflicted
+++ resolved
@@ -22,10 +22,7 @@
         self.errors = False
         self.temp_directory = None
         self.quiet = True
-<<<<<<< HEAD
         self.artificial_neural_net = False
-=======
->>>>>>> 3f548a89
 
 
 class G2PDummyArgs(object):
@@ -68,7 +65,6 @@
     args.dictionary_path = large_dataset_dictionary
     args.output_directory = os.path.join(generated_dir, 'basic_output')
     align_included_model(args)
-<<<<<<< HEAD
 
 def test_nnet_export_model(basic_corpus_dir, large_prosodylab_format_directory, sick_dict_path, generated_dir, large_dataset_dictionary):
     args = DummyArgs()
@@ -79,8 +75,6 @@
     args.dictionary_path = large_dataset_dictionary
     args.output_directory = os.path.join(generated_dir, 'nnet_basic_output_selftrained_outputting_model3')
     train_and_align_corpus(args)
-=======
->>>>>>> 3f548a89
 
 def test_pretrained_nnet(basic_corpus_dir, sick_dict_path, generated_dir, large_dataset_dictionary):
     args = DummyArgs()
